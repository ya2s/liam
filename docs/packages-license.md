# liam


## Summary
<<<<<<< HEAD
* 1019 MIT
* 84 Apache 2.0
=======
* 1003 MIT
* 82 Apache 2.0
>>>>>>> 0c4c8ea1
* 73 ISC
* 25 Simplified BSD
* 19 New BSD
* 5 BlueOak-1.0.0
* 4 Mozilla Public License 2.0
* 3 MIT OR Apache-2.0
* 2 LGPL-3.0-or-later
* 1 (MIT OR CC0-1.0)
* 1 BSD Zero Clause License
* 1 The Unlicense
* 1 Unknown
* 1 (BSD-2-Clause OR MIT OR Apache-2.0)
* 1 CC0 1.0 Universal
* 1 Public Domain
* 1 Eclipse 2.0
* 1 CC-BY-4.0
* 1 Python-2.0



## Items


<a name="@alloc/quick-lru"></a>
### @alloc/quick-lru v5.2.0
#### 

##### Paths
* /home/runner/work/liam/liam

<a href="http://opensource.org/licenses/mit-license">MIT</a> permitted



<a name="@ampproject/remapping"></a>
### @ampproject/remapping v2.3.0
#### 

##### Paths
* /home/runner/work/liam/liam

<a href="http://www.apache.org/licenses/LICENSE-2.0.txt">Apache 2.0</a> permitted



<a name="@babel/code-frame"></a>
### @babel/code-frame v7.26.2
#### 

##### Paths
* /home/runner/work/liam/liam

<a href="http://opensource.org/licenses/mit-license">MIT</a> permitted



<a name="@babel/compat-data"></a>
### @babel/compat-data v7.26.8
#### 

##### Paths
* /home/runner/work/liam/liam

<a href="http://opensource.org/licenses/mit-license">MIT</a> permitted



<a name="@babel/core"></a>
### @babel/core v7.26.9
#### 

##### Paths
* /home/runner/work/liam/liam

<a href="http://opensource.org/licenses/mit-license">MIT</a> permitted



<a name="@babel/generator"></a>
### @babel/generator v7.26.9
#### 

##### Paths
* /home/runner/work/liam/liam

<a href="http://opensource.org/licenses/mit-license">MIT</a> permitted



<a name="@babel/helper-compilation-targets"></a>
### @babel/helper-compilation-targets v7.26.5
#### 

##### Paths
* /home/runner/work/liam/liam

<a href="http://opensource.org/licenses/mit-license">MIT</a> permitted



<a name="@babel/helper-module-imports"></a>
### @babel/helper-module-imports v7.25.9
#### 

##### Paths
* /home/runner/work/liam/liam

<a href="http://opensource.org/licenses/mit-license">MIT</a> permitted



<a name="@babel/helper-module-transforms"></a>
### @babel/helper-module-transforms v7.26.0
#### 

##### Paths
* /home/runner/work/liam/liam

<a href="http://opensource.org/licenses/mit-license">MIT</a> permitted



<a name="@babel/helper-plugin-utils"></a>
### @babel/helper-plugin-utils v7.26.5
#### 

##### Paths
* /home/runner/work/liam/liam

<a href="http://opensource.org/licenses/mit-license">MIT</a> permitted



<a name="@babel/helper-string-parser"></a>
### @babel/helper-string-parser v7.25.9
#### 

##### Paths
* /home/runner/work/liam/liam

<a href="http://opensource.org/licenses/mit-license">MIT</a> permitted



<a name="@babel/helper-validator-identifier"></a>
### @babel/helper-validator-identifier v7.25.9
#### 

##### Paths
* /home/runner/work/liam/liam

<a href="http://opensource.org/licenses/mit-license">MIT</a> permitted



<a name="@babel/helper-validator-option"></a>
### @babel/helper-validator-option v7.25.9
#### 

##### Paths
* /home/runner/work/liam/liam

<a href="http://opensource.org/licenses/mit-license">MIT</a> permitted



<a name="@babel/helpers"></a>
### @babel/helpers v7.26.9
#### 

##### Paths
* /home/runner/work/liam/liam

<a href="http://opensource.org/licenses/mit-license">MIT</a> permitted



<a name="@babel/parser"></a>
### @babel/parser v7.26.9
#### 

##### Paths
* /home/runner/work/liam/liam

<a href="http://opensource.org/licenses/mit-license">MIT</a> permitted



<a name="@babel/plugin-transform-react-jsx-self"></a>
### @babel/plugin-transform-react-jsx-self v7.25.9
#### 

##### Paths
* /home/runner/work/liam/liam

<a href="http://opensource.org/licenses/mit-license">MIT</a> permitted



<a name="@babel/plugin-transform-react-jsx-source"></a>
### @babel/plugin-transform-react-jsx-source v7.25.9
#### 

##### Paths
* /home/runner/work/liam/liam

<a href="http://opensource.org/licenses/mit-license">MIT</a> permitted



<a name="@babel/runtime"></a>
### @babel/runtime v7.26.9
#### 

##### Paths
* /home/runner/work/liam/liam

<a href="http://opensource.org/licenses/mit-license">MIT</a> permitted



<a name="@babel/runtime-corejs3"></a>
### @babel/runtime-corejs3 v7.26.9
#### 

##### Paths
* /home/runner/work/liam/liam

<a href="http://opensource.org/licenses/mit-license">MIT</a> permitted



<a name="@babel/template"></a>
### @babel/template v7.26.9
#### 

##### Paths
* /home/runner/work/liam/liam

<a href="http://opensource.org/licenses/mit-license">MIT</a> permitted



<a name="@babel/traverse"></a>
### @babel/traverse v7.26.9
#### 

##### Paths
* /home/runner/work/liam/liam

<a href="http://opensource.org/licenses/mit-license">MIT</a> permitted



<a name="@babel/types"></a>
### @babel/types v7.26.9
#### 

##### Paths
* /home/runner/work/liam/liam

<a href="http://opensource.org/licenses/mit-license">MIT</a> permitted



<a name="@base2/pretty-print-object"></a>
### @base2/pretty-print-object v1.0.1
#### 

##### Paths
* /home/runner/work/liam/liam

<a href="http://opensource.org/licenses/bsd-license">Simplified BSD</a> permitted



<a name="@biomejs/biome"></a>
### @biomejs/biome v1.9.3
#### 

##### Paths
* /home/runner/work/liam/liam

MIT OR Apache-2.0 permitted



<a name="@biomejs/cli-linux-x64"></a>
### @biomejs/cli-linux-x64 v1.9.3
#### 

##### Paths
* /home/runner/work/liam/liam

MIT OR Apache-2.0 permitted



<a name="@biomejs/cli-linux-x64-musl"></a>
### @biomejs/cli-linux-x64-musl v1.9.3
#### 

##### Paths
* /home/runner/work/liam/liam

MIT OR Apache-2.0 permitted



<a name="@bundled-es-modules/deepmerge"></a>
### @bundled-es-modules/deepmerge v4.3.1
#### 

##### Paths
* /home/runner/work/liam/liam

<a href="http://en.wikipedia.org/wiki/ISC_license">ISC</a> permitted



<a name="@bundled-es-modules/glob"></a>
### @bundled-es-modules/glob v10.4.2
#### 

##### Paths
* /home/runner/work/liam/liam

<a href="http://en.wikipedia.org/wiki/ISC_license">ISC</a> permitted



<a name="@bundled-es-modules/memfs"></a>
### @bundled-es-modules/memfs v4.9.4
#### 

##### Paths
* /home/runner/work/liam/liam

<a href="http://www.apache.org/licenses/LICENSE-2.0.txt">Apache 2.0</a> permitted



<a name="@changesets/apply-release-plan"></a>
### @changesets/apply-release-plan v7.0.10
#### 

##### Paths
* /home/runner/work/liam/liam

<a href="http://opensource.org/licenses/mit-license">MIT</a> permitted



<a name="@changesets/assemble-release-plan"></a>
### @changesets/assemble-release-plan v6.0.6
#### 

##### Paths
* /home/runner/work/liam/liam

<a href="http://opensource.org/licenses/mit-license">MIT</a> permitted



<a name="@changesets/changelog-git"></a>
### @changesets/changelog-git v0.2.1
#### 

##### Paths
* /home/runner/work/liam/liam

<a href="http://opensource.org/licenses/mit-license">MIT</a> permitted



<a name="@changesets/cli"></a>
### @changesets/cli v2.27.10
#### 

##### Paths
* /home/runner/work/liam/liam

<a href="http://opensource.org/licenses/mit-license">MIT</a> permitted



<a name="@changesets/config"></a>
### @changesets/config v3.1.1
#### 

##### Paths
* /home/runner/work/liam/liam

<a href="http://opensource.org/licenses/mit-license">MIT</a> permitted



<a name="@changesets/errors"></a>
### @changesets/errors v0.2.0
#### 

##### Paths
* /home/runner/work/liam/liam

<a href="http://opensource.org/licenses/mit-license">MIT</a> permitted



<a name="@changesets/get-dependents-graph"></a>
### @changesets/get-dependents-graph v2.1.3
#### 

##### Paths
* /home/runner/work/liam/liam

<a href="http://opensource.org/licenses/mit-license">MIT</a> permitted



<a name="@changesets/get-github-info"></a>
### @changesets/get-github-info v0.6.0
#### 

##### Paths
* /home/runner/work/liam/liam

<a href="http://opensource.org/licenses/mit-license">MIT</a> permitted



<a name="@changesets/get-release-plan"></a>
### @changesets/get-release-plan v4.0.8
#### 

##### Paths
* /home/runner/work/liam/liam

<a href="http://opensource.org/licenses/mit-license">MIT</a> permitted



<a name="@changesets/get-version-range-type"></a>
### @changesets/get-version-range-type v0.4.0
#### 

##### Paths
* /home/runner/work/liam/liam

<a href="http://opensource.org/licenses/mit-license">MIT</a> permitted



<a name="@changesets/git"></a>
### @changesets/git v3.0.2
#### 

##### Paths
* /home/runner/work/liam/liam

<a href="http://opensource.org/licenses/mit-license">MIT</a> permitted



<a name="@changesets/logger"></a>
### @changesets/logger v0.1.1
#### 

##### Paths
* /home/runner/work/liam/liam

<a href="http://opensource.org/licenses/mit-license">MIT</a> permitted



<a name="@changesets/parse"></a>
### @changesets/parse v0.4.1
#### 

##### Paths
* /home/runner/work/liam/liam

<a href="http://opensource.org/licenses/mit-license">MIT</a> permitted



<a name="@changesets/pre"></a>
### @changesets/pre v2.0.2
#### 

##### Paths
* /home/runner/work/liam/liam

<a href="http://opensource.org/licenses/mit-license">MIT</a> permitted



<a name="@changesets/read"></a>
### @changesets/read v0.6.3
#### 

##### Paths
* /home/runner/work/liam/liam

<a href="http://opensource.org/licenses/mit-license">MIT</a> permitted



<a name="@changesets/should-skip-package"></a>
### @changesets/should-skip-package v0.1.2
#### 

##### Paths
* /home/runner/work/liam/liam

<a href="http://opensource.org/licenses/mit-license">MIT</a> permitted



<a name="@changesets/types"></a>
### @changesets/types v4.1.0
#### 

##### Paths
* /home/runner/work/liam/liam

<a href="http://opensource.org/licenses/mit-license">MIT</a> permitted



<a name="@changesets/write"></a>
### @changesets/write v0.3.2
#### 

##### Paths
* /home/runner/work/liam/liam

<a href="http://opensource.org/licenses/mit-license">MIT</a> permitted



<a name="@cspotcode/source-map-support"></a>
### @cspotcode/source-map-support v0.8.1
#### 

##### Paths
* /home/runner/work/liam/liam

<a href="http://opensource.org/licenses/mit-license">MIT</a> permitted



<a name="@edge-runtime/cookies"></a>
### @edge-runtime/cookies v5.0.2
#### 

##### Paths
* /home/runner/work/liam/liam

<a href="http://opensource.org/licenses/mit-license">MIT</a> permitted



<a name="@effect/schema"></a>
### @effect/schema v0.71.1
#### 

##### Paths
* /home/runner/work/liam/liam

<a href="http://opensource.org/licenses/mit-license">MIT</a> permitted



<a name="@esbuild/linux-x64"></a>
### @esbuild/linux-x64 v0.25.0
#### 

##### Paths
* /home/runner/work/liam/liam

<a href="http://opensource.org/licenses/mit-license">MIT</a> permitted



<a name="@eslint-community/eslint-utils"></a>
### @eslint-community/eslint-utils v4.4.1
#### 

##### Paths
* /home/runner/work/liam/liam

<a href="http://opensource.org/licenses/mit-license">MIT</a> permitted



<a name="@eslint-community/regexpp"></a>
### @eslint-community/regexpp v4.12.1
#### 

##### Paths
* /home/runner/work/liam/liam

<a href="http://opensource.org/licenses/mit-license">MIT</a> permitted



<a name="@eslint/eslintrc"></a>
### @eslint/eslintrc v2.1.4
#### 

##### Paths
* /home/runner/work/liam/liam

<a href="http://opensource.org/licenses/mit-license">MIT</a> permitted



<a name="@eslint/js"></a>
### @eslint/js v8.57.1
#### 

##### Paths
* /home/runner/work/liam/liam

<a href="http://opensource.org/licenses/mit-license">MIT</a> permitted



<a name="@floating-ui/core"></a>
### @floating-ui/core v1.6.9
#### 

##### Paths
* /home/runner/work/liam/liam

<a href="http://opensource.org/licenses/mit-license">MIT</a> permitted



<a name="@floating-ui/dom"></a>
### @floating-ui/dom v1.6.13
#### 

##### Paths
* /home/runner/work/liam/liam

<a href="http://opensource.org/licenses/mit-license">MIT</a> permitted



<a name="@floating-ui/react-dom"></a>
### @floating-ui/react-dom v2.1.2
#### 

##### Paths
* /home/runner/work/liam/liam

<a href="http://opensource.org/licenses/mit-license">MIT</a> permitted



<a name="@floating-ui/utils"></a>
### @floating-ui/utils v0.2.9
#### 

##### Paths
* /home/runner/work/liam/liam

<a href="http://opensource.org/licenses/mit-license">MIT</a> permitted



<a name="@formatjs/intl-localematcher"></a>
### @formatjs/intl-localematcher v0.6.0
#### 

##### Paths
* /home/runner/work/liam/liam

<a href="http://opensource.org/licenses/mit-license">MIT</a> permitted



<a name="@humanwhocodes/config-array"></a>
### @humanwhocodes/config-array v0.13.0
#### 

##### Paths
* /home/runner/work/liam/liam

<a href="http://www.apache.org/licenses/LICENSE-2.0.txt">Apache 2.0</a> permitted



<a name="@humanwhocodes/module-importer"></a>
### @humanwhocodes/module-importer v1.0.1
#### 

##### Paths
* /home/runner/work/liam/liam

<a href="http://www.apache.org/licenses/LICENSE-2.0.txt">Apache 2.0</a> permitted



<a name="@humanwhocodes/object-schema"></a>
### @humanwhocodes/object-schema v2.0.3
#### 

##### Paths
* /home/runner/work/liam/liam

<a href="http://opensource.org/licenses/BSD-3-Clause">New BSD</a> permitted



<a name="@img/sharp-libvips-linux-x64"></a>
### @img/sharp-libvips-linux-x64 v1.0.4
#### 

##### Paths
* /home/runner/work/liam/liam

LGPL-3.0-or-later permitted



<a name="@img/sharp-libvips-linuxmusl-x64"></a>
### @img/sharp-libvips-linuxmusl-x64 v1.0.4
#### 

##### Paths
* /home/runner/work/liam/liam

LGPL-3.0-or-later permitted



<a name="@img/sharp-linux-x64"></a>
### @img/sharp-linux-x64 v0.33.5
#### 

##### Paths
* /home/runner/work/liam/liam

<a href="http://www.apache.org/licenses/LICENSE-2.0.txt">Apache 2.0</a> permitted



<a name="@img/sharp-linuxmusl-x64"></a>
### @img/sharp-linuxmusl-x64 v0.33.5
#### 

##### Paths
* /home/runner/work/liam/liam

<a href="http://www.apache.org/licenses/LICENSE-2.0.txt">Apache 2.0</a> permitted



<a name="@inquirer/checkbox"></a>
### @inquirer/checkbox v4.1.2
#### 

##### Paths
* /home/runner/work/liam/liam

<a href="http://opensource.org/licenses/mit-license">MIT</a> permitted



<a name="@inquirer/confirm"></a>
### @inquirer/confirm v5.1.6
#### 

##### Paths
* /home/runner/work/liam/liam

<a href="http://opensource.org/licenses/mit-license">MIT</a> permitted



<a name="@inquirer/core"></a>
### @inquirer/core v10.1.7
#### 

##### Paths
* /home/runner/work/liam/liam

<a href="http://opensource.org/licenses/mit-license">MIT</a> permitted



<a name="@inquirer/editor"></a>
### @inquirer/editor v4.2.7
#### 

##### Paths
* /home/runner/work/liam/liam

<a href="http://opensource.org/licenses/mit-license">MIT</a> permitted



<a name="@inquirer/expand"></a>
### @inquirer/expand v4.0.9
#### 

##### Paths
* /home/runner/work/liam/liam

<a href="http://opensource.org/licenses/mit-license">MIT</a> permitted



<a name="@inquirer/figures"></a>
### @inquirer/figures v1.0.10
#### 

##### Paths
* /home/runner/work/liam/liam

<a href="http://opensource.org/licenses/mit-license">MIT</a> permitted



<a name="@inquirer/input"></a>
### @inquirer/input v4.1.6
#### 

##### Paths
* /home/runner/work/liam/liam

<a href="http://opensource.org/licenses/mit-license">MIT</a> permitted



<a name="@inquirer/number"></a>
### @inquirer/number v3.0.9
#### 

##### Paths
* /home/runner/work/liam/liam

<a href="http://opensource.org/licenses/mit-license">MIT</a> permitted



<a name="@inquirer/password"></a>
### @inquirer/password v4.0.9
#### 

##### Paths
* /home/runner/work/liam/liam

<a href="http://opensource.org/licenses/mit-license">MIT</a> permitted



<a name="@inquirer/prompts"></a>
### @inquirer/prompts v7.3.2
#### 

##### Paths
* /home/runner/work/liam/liam

<a href="http://opensource.org/licenses/mit-license">MIT</a> permitted



<a name="@inquirer/rawlist"></a>
### @inquirer/rawlist v4.0.9
#### 

##### Paths
* /home/runner/work/liam/liam

<a href="http://opensource.org/licenses/mit-license">MIT</a> permitted



<a name="@inquirer/search"></a>
### @inquirer/search v3.0.9
#### 

##### Paths
* /home/runner/work/liam/liam

<a href="http://opensource.org/licenses/mit-license">MIT</a> permitted



<a name="@inquirer/select"></a>
### @inquirer/select v4.0.9
#### 

##### Paths
* /home/runner/work/liam/liam

<a href="http://opensource.org/licenses/mit-license">MIT</a> permitted



<a name="@inquirer/type"></a>
### @inquirer/type v3.0.4
#### 

##### Paths
* /home/runner/work/liam/liam

<a href="http://opensource.org/licenses/mit-license">MIT</a> permitted



<a name="@isaacs/cliui"></a>
### @isaacs/cliui v8.0.2
#### 

##### Paths
* /home/runner/work/liam/liam

<a href="http://en.wikipedia.org/wiki/ISC_license">ISC</a> permitted



<a name="@isaacs/fs-minipass"></a>
### @isaacs/fs-minipass v4.0.1
#### 

##### Paths
* /home/runner/work/liam/liam

<a href="http://en.wikipedia.org/wiki/ISC_license">ISC</a> permitted



<a name="@jridgewell/gen-mapping"></a>
### @jridgewell/gen-mapping v0.3.8
#### 

##### Paths
* /home/runner/work/liam/liam

<a href="http://opensource.org/licenses/mit-license">MIT</a> permitted



<a name="@jridgewell/resolve-uri"></a>
### @jridgewell/resolve-uri v3.1.2
#### 

##### Paths
* /home/runner/work/liam/liam

<a href="http://opensource.org/licenses/mit-license">MIT</a> permitted



<a name="@jridgewell/set-array"></a>
### @jridgewell/set-array v1.2.1
#### 

##### Paths
* /home/runner/work/liam/liam

<a href="http://opensource.org/licenses/mit-license">MIT</a> permitted



<a name="@jridgewell/source-map"></a>
### @jridgewell/source-map v0.3.6
#### 

##### Paths
* /home/runner/work/liam/liam

<a href="http://opensource.org/licenses/mit-license">MIT</a> permitted



<a name="@jridgewell/sourcemap-codec"></a>
### @jridgewell/sourcemap-codec v1.5.0
#### 

##### Paths
* /home/runner/work/liam/liam

<a href="http://opensource.org/licenses/mit-license">MIT</a> permitted



<a name="@jridgewell/trace-mapping"></a>
### @jridgewell/trace-mapping v0.3.9
#### 

##### Paths
* /home/runner/work/liam/liam

<a href="http://opensource.org/licenses/mit-license">MIT</a> permitted



<a name="@jsonjoy.com/base64"></a>
### @jsonjoy.com/base64 v1.1.2
#### 

##### Paths
* /home/runner/work/liam/liam

<a href="http://www.apache.org/licenses/LICENSE-2.0.txt">Apache 2.0</a> permitted



<a name="@jsonjoy.com/json-pack"></a>
### @jsonjoy.com/json-pack v1.1.1
#### 

##### Paths
* /home/runner/work/liam/liam

<a href="http://www.apache.org/licenses/LICENSE-2.0.txt">Apache 2.0</a> permitted



<a name="@jsonjoy.com/util"></a>
### @jsonjoy.com/util v1.5.0
#### 

##### Paths
* /home/runner/work/liam/liam

<a href="http://www.apache.org/licenses/LICENSE-2.0.txt">Apache 2.0</a> permitted



<a name="@manypkg/find-root"></a>
### @manypkg/find-root v1.1.0
#### 

##### Paths
* /home/runner/work/liam/liam

<a href="http://opensource.org/licenses/mit-license">MIT</a> permitted



<a name="@manypkg/get-packages"></a>
### @manypkg/get-packages v1.1.3
#### 

##### Paths
* /home/runner/work/liam/liam

<a href="http://opensource.org/licenses/mit-license">MIT</a> permitted



<a name="@mdx-js/mdx"></a>
### @mdx-js/mdx v3.1.0
#### 

##### Paths
* /home/runner/work/liam/liam

<a href="http://opensource.org/licenses/mit-license">MIT</a> permitted



<a name="@next/env"></a>
### @next/env v15.1.2
#### 

##### Paths
* /home/runner/work/liam/liam

<a href="http://opensource.org/licenses/mit-license">MIT</a> permitted



<a name="@next/eslint-plugin-next"></a>
### @next/eslint-plugin-next v15.0.3
#### 

##### Paths
* /home/runner/work/liam/liam

<a href="http://opensource.org/licenses/mit-license">MIT</a> permitted



<a name="@next/swc-linux-x64-gnu"></a>
### @next/swc-linux-x64-gnu v15.1.2
#### 

##### Paths
* /home/runner/work/liam/liam

<a href="http://opensource.org/licenses/mit-license">MIT</a> permitted



<a name="@next/swc-linux-x64-musl"></a>
### @next/swc-linux-x64-musl v15.1.2
#### 

##### Paths
* /home/runner/work/liam/liam

<a href="http://opensource.org/licenses/mit-license">MIT</a> permitted



<a name="@next/third-parties"></a>
### @next/third-parties v15.1.5
#### 

##### Paths
* /home/runner/work/liam/liam

<a href="http://opensource.org/licenses/mit-license">MIT</a> permitted



<a name="@nodelib/fs.scandir"></a>
### @nodelib/fs.scandir v2.1.5
#### 

##### Paths
* /home/runner/work/liam/liam

<a href="http://opensource.org/licenses/mit-license">MIT</a> permitted



<a name="@nodelib/fs.stat"></a>
### @nodelib/fs.stat v2.0.5
#### 

##### Paths
* /home/runner/work/liam/liam

<a href="http://opensource.org/licenses/mit-license">MIT</a> permitted



<a name="@nodelib/fs.walk"></a>
### @nodelib/fs.walk v1.2.8
#### 

##### Paths
* /home/runner/work/liam/liam

<a href="http://opensource.org/licenses/mit-license">MIT</a> permitted



<a name="@nolyfill/is-core-module"></a>
### @nolyfill/is-core-module v1.0.39
#### 

##### Paths
* /home/runner/work/liam/liam

<a href="http://opensource.org/licenses/mit-license">MIT</a> permitted



<a name="@octokit/auth-app"></a>
### @octokit/auth-app v6.1.3
#### 

##### Paths
* /home/runner/work/liam/liam

<a href="http://opensource.org/licenses/mit-license">MIT</a> permitted



<a name="@octokit/auth-oauth-app"></a>
### @octokit/auth-oauth-app v7.1.0
#### 

##### Paths
* /home/runner/work/liam/liam

<a href="http://opensource.org/licenses/mit-license">MIT</a> permitted



<a name="@octokit/auth-oauth-device"></a>
### @octokit/auth-oauth-device v6.1.0
#### 

##### Paths
* /home/runner/work/liam/liam

<a href="http://opensource.org/licenses/mit-license">MIT</a> permitted



<a name="@octokit/auth-oauth-user"></a>
### @octokit/auth-oauth-user v4.1.0
#### 

##### Paths
* /home/runner/work/liam/liam

<a href="http://opensource.org/licenses/mit-license">MIT</a> permitted



<a name="@octokit/auth-token"></a>
### @octokit/auth-token v4.0.0
#### 

##### Paths
* /home/runner/work/liam/liam

<a href="http://opensource.org/licenses/mit-license">MIT</a> permitted



<a name="@octokit/core"></a>
### @octokit/core v5.2.0
#### 

##### Paths
* /home/runner/work/liam/liam

<a href="http://opensource.org/licenses/mit-license">MIT</a> permitted



<a name="@octokit/endpoint"></a>
### @octokit/endpoint v9.0.6
#### 

##### Paths
* /home/runner/work/liam/liam

<a href="http://opensource.org/licenses/mit-license">MIT</a> permitted



<a name="@octokit/graphql"></a>
### @octokit/graphql v7.1.1
#### 

##### Paths
* /home/runner/work/liam/liam

<a href="http://opensource.org/licenses/mit-license">MIT</a> permitted



<a name="@octokit/oauth-authorization-url"></a>
### @octokit/oauth-authorization-url v6.0.2
#### 

##### Paths
* /home/runner/work/liam/liam

<a href="http://opensource.org/licenses/mit-license">MIT</a> permitted



<a name="@octokit/oauth-methods"></a>
### @octokit/oauth-methods v4.1.0
#### 

##### Paths
* /home/runner/work/liam/liam

<a href="http://opensource.org/licenses/mit-license">MIT</a> permitted



<a name="@octokit/openapi-types"></a>
### @octokit/openapi-types v20.0.0
#### 

##### Paths
* /home/runner/work/liam/liam

<a href="http://opensource.org/licenses/mit-license">MIT</a> permitted



<a name="@octokit/plugin-paginate-rest"></a>
### @octokit/plugin-paginate-rest v9.2.2
#### 

##### Paths
* /home/runner/work/liam/liam

<a href="http://opensource.org/licenses/mit-license">MIT</a> permitted



<a name="@octokit/plugin-request-log"></a>
### @octokit/plugin-request-log v4.0.1
#### 

##### Paths
* /home/runner/work/liam/liam

<a href="http://opensource.org/licenses/mit-license">MIT</a> permitted



<a name="@octokit/plugin-rest-endpoint-methods"></a>
### @octokit/plugin-rest-endpoint-methods v10.4.1
#### 

##### Paths
* /home/runner/work/liam/liam

<a href="http://opensource.org/licenses/mit-license">MIT</a> permitted



<a name="@octokit/request"></a>
### @octokit/request v8.4.1
#### 

##### Paths
* /home/runner/work/liam/liam

<a href="http://opensource.org/licenses/mit-license">MIT</a> permitted



<a name="@octokit/request-error"></a>
### @octokit/request-error v5.1.1
#### 

##### Paths
* /home/runner/work/liam/liam

<a href="http://opensource.org/licenses/mit-license">MIT</a> permitted



<a name="@octokit/rest"></a>
### @octokit/rest v20.0.2
#### 

##### Paths
* /home/runner/work/liam/liam

<a href="http://opensource.org/licenses/mit-license">MIT</a> permitted



<a name="@octokit/types"></a>
### @octokit/types v12.6.0
#### 

##### Paths
* /home/runner/work/liam/liam

<a href="http://opensource.org/licenses/mit-license">MIT</a> permitted



<a name="@opentelemetry/api"></a>
### @opentelemetry/api v1.9.0
#### 

##### Paths
* /home/runner/work/liam/liam

<a href="http://www.apache.org/licenses/LICENSE-2.0.txt">Apache 2.0</a> permitted



<a name="@opentelemetry/api-logs"></a>
### @opentelemetry/api-logs v0.53.0
#### 

##### Paths
* /home/runner/work/liam/liam

<a href="http://www.apache.org/licenses/LICENSE-2.0.txt">Apache 2.0</a> permitted



<a name="@opentelemetry/context-async-hooks"></a>
### @opentelemetry/context-async-hooks v1.30.1
#### 

##### Paths
* /home/runner/work/liam/liam

<a href="http://www.apache.org/licenses/LICENSE-2.0.txt">Apache 2.0</a> permitted



<a name="@opentelemetry/core"></a>
### @opentelemetry/core v1.30.1
#### 

##### Paths
* /home/runner/work/liam/liam

<a href="http://www.apache.org/licenses/LICENSE-2.0.txt">Apache 2.0</a> permitted



<a name="@opentelemetry/instrumentation"></a>
### @opentelemetry/instrumentation v0.53.0
#### 

##### Paths
* /home/runner/work/liam/liam

<a href="http://www.apache.org/licenses/LICENSE-2.0.txt">Apache 2.0</a> permitted



<a name="@opentelemetry/instrumentation-amqplib"></a>
### @opentelemetry/instrumentation-amqplib v0.46.1
#### 

##### Paths
* /home/runner/work/liam/liam

<a href="http://www.apache.org/licenses/LICENSE-2.0.txt">Apache 2.0</a> permitted



<a name="@opentelemetry/instrumentation-connect"></a>
### @opentelemetry/instrumentation-connect v0.43.0
#### 

##### Paths
* /home/runner/work/liam/liam

<a href="http://www.apache.org/licenses/LICENSE-2.0.txt">Apache 2.0</a> permitted



<a name="@opentelemetry/instrumentation-dataloader"></a>
### @opentelemetry/instrumentation-dataloader v0.16.0
#### 

##### Paths
* /home/runner/work/liam/liam

<a href="http://www.apache.org/licenses/LICENSE-2.0.txt">Apache 2.0</a> permitted



<a name="@opentelemetry/instrumentation-express"></a>
### @opentelemetry/instrumentation-express v0.47.0
#### 

##### Paths
* /home/runner/work/liam/liam

<a href="http://www.apache.org/licenses/LICENSE-2.0.txt">Apache 2.0</a> permitted



<a name="@opentelemetry/instrumentation-fastify"></a>
### @opentelemetry/instrumentation-fastify v0.44.1
#### 

##### Paths
* /home/runner/work/liam/liam

<a href="http://www.apache.org/licenses/LICENSE-2.0.txt">Apache 2.0</a> permitted



<a name="@opentelemetry/instrumentation-fs"></a>
### @opentelemetry/instrumentation-fs v0.19.0
#### 

##### Paths
* /home/runner/work/liam/liam

<a href="http://www.apache.org/licenses/LICENSE-2.0.txt">Apache 2.0</a> permitted



<a name="@opentelemetry/instrumentation-generic-pool"></a>
### @opentelemetry/instrumentation-generic-pool v0.43.0
#### 

##### Paths
* /home/runner/work/liam/liam

<a href="http://www.apache.org/licenses/LICENSE-2.0.txt">Apache 2.0</a> permitted



<a name="@opentelemetry/instrumentation-graphql"></a>
### @opentelemetry/instrumentation-graphql v0.47.0
#### 

##### Paths
* /home/runner/work/liam/liam

<a href="http://www.apache.org/licenses/LICENSE-2.0.txt">Apache 2.0</a> permitted



<a name="@opentelemetry/instrumentation-hapi"></a>
### @opentelemetry/instrumentation-hapi v0.45.1
#### 

##### Paths
* /home/runner/work/liam/liam

<a href="http://www.apache.org/licenses/LICENSE-2.0.txt">Apache 2.0</a> permitted



<a name="@opentelemetry/instrumentation-http"></a>
### @opentelemetry/instrumentation-http v0.57.1
#### 

##### Paths
* /home/runner/work/liam/liam

<a href="http://www.apache.org/licenses/LICENSE-2.0.txt">Apache 2.0</a> permitted



<a name="@opentelemetry/instrumentation-ioredis"></a>
### @opentelemetry/instrumentation-ioredis v0.47.0
#### 

##### Paths
* /home/runner/work/liam/liam

<a href="http://www.apache.org/licenses/LICENSE-2.0.txt">Apache 2.0</a> permitted



<a name="@opentelemetry/instrumentation-kafkajs"></a>
### @opentelemetry/instrumentation-kafkajs v0.7.0
#### 

##### Paths
* /home/runner/work/liam/liam

<a href="http://www.apache.org/licenses/LICENSE-2.0.txt">Apache 2.0</a> permitted



<a name="@opentelemetry/instrumentation-knex"></a>
### @opentelemetry/instrumentation-knex v0.44.0
#### 

##### Paths
* /home/runner/work/liam/liam

<a href="http://www.apache.org/licenses/LICENSE-2.0.txt">Apache 2.0</a> permitted



<a name="@opentelemetry/instrumentation-koa"></a>
### @opentelemetry/instrumentation-koa v0.47.0
#### 

##### Paths
* /home/runner/work/liam/liam

<a href="http://www.apache.org/licenses/LICENSE-2.0.txt">Apache 2.0</a> permitted



<a name="@opentelemetry/instrumentation-lru-memoizer"></a>
### @opentelemetry/instrumentation-lru-memoizer v0.44.0
#### 

##### Paths
* /home/runner/work/liam/liam

<a href="http://www.apache.org/licenses/LICENSE-2.0.txt">Apache 2.0</a> permitted



<a name="@opentelemetry/instrumentation-mongodb"></a>
### @opentelemetry/instrumentation-mongodb v0.51.0
#### 

##### Paths
* /home/runner/work/liam/liam

<a href="http://www.apache.org/licenses/LICENSE-2.0.txt">Apache 2.0</a> permitted



<a name="@opentelemetry/instrumentation-mongoose"></a>
### @opentelemetry/instrumentation-mongoose v0.46.0
#### 

##### Paths
* /home/runner/work/liam/liam

<a href="http://www.apache.org/licenses/LICENSE-2.0.txt">Apache 2.0</a> permitted



<a name="@opentelemetry/instrumentation-mysql"></a>
### @opentelemetry/instrumentation-mysql v0.45.0
#### 

##### Paths
* /home/runner/work/liam/liam

<a href="http://www.apache.org/licenses/LICENSE-2.0.txt">Apache 2.0</a> permitted



<a name="@opentelemetry/instrumentation-mysql2"></a>
### @opentelemetry/instrumentation-mysql2 v0.45.0
#### 

##### Paths
* /home/runner/work/liam/liam

<a href="http://www.apache.org/licenses/LICENSE-2.0.txt">Apache 2.0</a> permitted



<a name="@opentelemetry/instrumentation-nestjs-core"></a>
### @opentelemetry/instrumentation-nestjs-core v0.44.0
#### 

##### Paths
* /home/runner/work/liam/liam

<a href="http://www.apache.org/licenses/LICENSE-2.0.txt">Apache 2.0</a> permitted



<a name="@opentelemetry/instrumentation-pg"></a>
### @opentelemetry/instrumentation-pg v0.50.0
#### 

##### Paths
* /home/runner/work/liam/liam

<a href="http://www.apache.org/licenses/LICENSE-2.0.txt">Apache 2.0</a> permitted



<a name="@opentelemetry/instrumentation-redis-4"></a>
### @opentelemetry/instrumentation-redis-4 v0.46.0
#### 

##### Paths
* /home/runner/work/liam/liam

<a href="http://www.apache.org/licenses/LICENSE-2.0.txt">Apache 2.0</a> permitted



<a name="@opentelemetry/instrumentation-tedious"></a>
### @opentelemetry/instrumentation-tedious v0.18.0
#### 

##### Paths
* /home/runner/work/liam/liam

<a href="http://www.apache.org/licenses/LICENSE-2.0.txt">Apache 2.0</a> permitted



<a name="@opentelemetry/instrumentation-undici"></a>
### @opentelemetry/instrumentation-undici v0.10.0
#### 

##### Paths
* /home/runner/work/liam/liam

<a href="http://www.apache.org/licenses/LICENSE-2.0.txt">Apache 2.0</a> permitted



<a name="@opentelemetry/redis-common"></a>
### @opentelemetry/redis-common v0.36.2
#### 

##### Paths
* /home/runner/work/liam/liam

<a href="http://www.apache.org/licenses/LICENSE-2.0.txt">Apache 2.0</a> permitted



<a name="@opentelemetry/resources"></a>
### @opentelemetry/resources v1.30.1
#### 

##### Paths
* /home/runner/work/liam/liam

<a href="http://www.apache.org/licenses/LICENSE-2.0.txt">Apache 2.0</a> permitted



<a name="@opentelemetry/sdk-trace-base"></a>
### @opentelemetry/sdk-trace-base v1.30.1
#### 

##### Paths
* /home/runner/work/liam/liam

<a href="http://www.apache.org/licenses/LICENSE-2.0.txt">Apache 2.0</a> permitted



<a name="@opentelemetry/semantic-conventions"></a>
### @opentelemetry/semantic-conventions v1.27.0
#### 

##### Paths
* /home/runner/work/liam/liam

<a href="http://www.apache.org/licenses/LICENSE-2.0.txt">Apache 2.0</a> permitted



<a name="@opentelemetry/sql-common"></a>
### @opentelemetry/sql-common v0.40.1
#### 

##### Paths
* /home/runner/work/liam/liam

<a href="http://www.apache.org/licenses/LICENSE-2.0.txt">Apache 2.0</a> permitted



<a name="@orama/orama"></a>
### @orama/orama v3.1.1
#### 

##### Paths
* /home/runner/work/liam/liam

<a href="http://www.apache.org/licenses/LICENSE-2.0.txt">Apache 2.0</a> permitted



<a name="@oxc-transform/binding-linux-x64-gnu"></a>
### @oxc-transform/binding-linux-x64-gnu v0.53.0
#### 

##### Paths
* /home/runner/work/liam/liam

<a href="http://opensource.org/licenses/mit-license">MIT</a> permitted



<a name="@oxc-transform/binding-linux-x64-musl"></a>
### @oxc-transform/binding-linux-x64-musl v0.53.0
#### 

##### Paths
* /home/runner/work/liam/liam

<a href="http://opensource.org/licenses/mit-license">MIT</a> permitted



<a name="@pgsql/types"></a>
### @pgsql/types v15.0.2
#### 

##### Paths
* /home/runner/work/liam/liam

<a href="http://opensource.org/licenses/mit-license">MIT</a> permitted



<a name="@pkgjs/parseargs"></a>
### @pkgjs/parseargs v0.11.0
#### 

##### Paths
* /home/runner/work/liam/liam

<a href="http://opensource.org/licenses/mit-license">MIT</a> permitted



<a name="@playwright/test"></a>
### @playwright/test v1.50.1
#### 

##### Paths
* /home/runner/work/liam/liam

<a href="http://www.apache.org/licenses/LICENSE-2.0.txt">Apache 2.0</a> permitted



<a name="@prisma/client"></a>
### @prisma/client v6.4.1
#### 

##### Paths
* /home/runner/work/liam/liam

<a href="http://www.apache.org/licenses/LICENSE-2.0.txt">Apache 2.0</a> permitted



<a name="@prisma/debug"></a>
### @prisma/debug v6.2.1
#### 

##### Paths
* /home/runner/work/liam/liam

<a href="http://www.apache.org/licenses/LICENSE-2.0.txt">Apache 2.0</a> permitted



<a name="@prisma/engines"></a>
### @prisma/engines v6.2.1
#### 

##### Paths
* /home/runner/work/liam/liam

<a href="http://www.apache.org/licenses/LICENSE-2.0.txt">Apache 2.0</a> permitted



<a name="@prisma/engines-version"></a>
### @prisma/engines-version v6.2.0-14.4123509d24aa4dede1e864b46351bf2790323b69
#### 

##### Paths
* /home/runner/work/liam/liam

<a href="http://www.apache.org/licenses/LICENSE-2.0.txt">Apache 2.0</a> permitted



<a name="@prisma/fetch-engine"></a>
### @prisma/fetch-engine v6.2.1
#### 

##### Paths
* /home/runner/work/liam/liam

<a href="http://www.apache.org/licenses/LICENSE-2.0.txt">Apache 2.0</a> permitted



<a name="@prisma/generator-helper"></a>
### @prisma/generator-helper v6.2.1
#### 

##### Paths
* /home/runner/work/liam/liam

<a href="http://www.apache.org/licenses/LICENSE-2.0.txt">Apache 2.0</a> permitted



<a name="@prisma/get-platform"></a>
### @prisma/get-platform v6.2.1
#### 

##### Paths
* /home/runner/work/liam/liam

<a href="http://www.apache.org/licenses/LICENSE-2.0.txt">Apache 2.0</a> permitted



<a name="@prisma/instrumentation"></a>
### @prisma/instrumentation v5.22.0
#### 

##### Paths
* /home/runner/work/liam/liam

<a href="http://www.apache.org/licenses/LICENSE-2.0.txt">Apache 2.0</a> permitted



<a name="@prisma/internals"></a>
### @prisma/internals v6.2.1
#### 

##### Paths
* /home/runner/work/liam/liam

<a href="http://www.apache.org/licenses/LICENSE-2.0.txt">Apache 2.0</a> permitted



<a name="@prisma/prisma-schema-wasm"></a>
### @prisma/prisma-schema-wasm v6.2.0-14.4123509d24aa4dede1e864b46351bf2790323b69
#### 

##### Paths
* /home/runner/work/liam/liam

<a href="http://www.apache.org/licenses/LICENSE-2.0.txt">Apache 2.0</a> permitted



<a name="@prisma/schema-files-loader"></a>
### @prisma/schema-files-loader v6.2.1
#### 

##### Paths
* /home/runner/work/liam/liam

<a href="http://www.apache.org/licenses/LICENSE-2.0.txt">Apache 2.0</a> permitted



<a name="@radix-ui/number"></a>
### @radix-ui/number v1.1.0
#### 

##### Paths
* /home/runner/work/liam/liam

<a href="http://opensource.org/licenses/mit-license">MIT</a> permitted



<a name="@radix-ui/primitive"></a>
### @radix-ui/primitive v1.1.0
#### 

##### Paths
* /home/runner/work/liam/liam

<a href="http://opensource.org/licenses/mit-license">MIT</a> permitted



<a name="@radix-ui/react-accordion"></a>
### @radix-ui/react-accordion v1.2.3
#### 

##### Paths
* /home/runner/work/liam/liam

<a href="http://opensource.org/licenses/mit-license">MIT</a> permitted



<a name="@radix-ui/react-arrow"></a>
### @radix-ui/react-arrow v1.1.0
#### 

##### Paths
* /home/runner/work/liam/liam

<a href="http://opensource.org/licenses/mit-license">MIT</a> permitted



<a name="@radix-ui/react-collapsible"></a>
### @radix-ui/react-collapsible v1.1.3
#### 

##### Paths
* /home/runner/work/liam/liam

<a href="http://opensource.org/licenses/mit-license">MIT</a> permitted



<a name="@radix-ui/react-collection"></a>
### @radix-ui/react-collection v1.1.0
#### 

##### Paths
* /home/runner/work/liam/liam

<a href="http://opensource.org/licenses/mit-license">MIT</a> permitted



<a name="@radix-ui/react-compose-refs"></a>
### @radix-ui/react-compose-refs v1.1.0
#### 

##### Paths
* /home/runner/work/liam/liam

<a href="http://opensource.org/licenses/mit-license">MIT</a> permitted



<a name="@radix-ui/react-context"></a>
### @radix-ui/react-context v1.1.0
#### 

##### Paths
* /home/runner/work/liam/liam

<a href="http://opensource.org/licenses/mit-license">MIT</a> permitted



<a name="@radix-ui/react-dialog"></a>
### @radix-ui/react-dialog v1.1.6
#### 

##### Paths
* /home/runner/work/liam/liam

<a href="http://opensource.org/licenses/mit-license">MIT</a> permitted



<a name="@radix-ui/react-direction"></a>
### @radix-ui/react-direction v1.1.0
#### 

##### Paths
* /home/runner/work/liam/liam

<a href="http://opensource.org/licenses/mit-license">MIT</a> permitted



<a name="@radix-ui/react-dismissable-layer"></a>
### @radix-ui/react-dismissable-layer v1.1.1
#### 

##### Paths
* /home/runner/work/liam/liam

<a href="http://opensource.org/licenses/mit-license">MIT</a> permitted



<a name="@radix-ui/react-dropdown-menu"></a>
### @radix-ui/react-dropdown-menu v2.1.2
#### 

##### Paths
* /home/runner/work/liam/liam

<a href="http://opensource.org/licenses/mit-license">MIT</a> permitted



<a name="@radix-ui/react-focus-guards"></a>
### @radix-ui/react-focus-guards v1.1.1
#### 

##### Paths
* /home/runner/work/liam/liam

<a href="http://opensource.org/licenses/mit-license">MIT</a> permitted



<a name="@radix-ui/react-focus-scope"></a>
### @radix-ui/react-focus-scope v1.1.0
#### 

##### Paths
* /home/runner/work/liam/liam

<a href="http://opensource.org/licenses/mit-license">MIT</a> permitted



<a name="@radix-ui/react-id"></a>
### @radix-ui/react-id v1.1.0
#### 

##### Paths
* /home/runner/work/liam/liam

<a href="http://opensource.org/licenses/mit-license">MIT</a> permitted



<a name="@radix-ui/react-menu"></a>
### @radix-ui/react-menu v2.1.2
#### 

##### Paths
* /home/runner/work/liam/liam

<a href="http://opensource.org/licenses/mit-license">MIT</a> permitted



<a name="@radix-ui/react-navigation-menu"></a>
### @radix-ui/react-navigation-menu v1.2.5
#### 

##### Paths
* /home/runner/work/liam/liam

<a href="http://opensource.org/licenses/mit-license">MIT</a> permitted



<a name="@radix-ui/react-popover"></a>
### @radix-ui/react-popover v1.1.6
#### 

##### Paths
* /home/runner/work/liam/liam

<a href="http://opensource.org/licenses/mit-license">MIT</a> permitted



<a name="@radix-ui/react-popper"></a>
### @radix-ui/react-popper v1.2.0
#### 

##### Paths
* /home/runner/work/liam/liam

<a href="http://opensource.org/licenses/mit-license">MIT</a> permitted



<a name="@radix-ui/react-portal"></a>
### @radix-ui/react-portal v1.1.2
#### 

##### Paths
* /home/runner/work/liam/liam

<a href="http://opensource.org/licenses/mit-license">MIT</a> permitted



<a name="@radix-ui/react-presence"></a>
### @radix-ui/react-presence v1.1.1
#### 

##### Paths
* /home/runner/work/liam/liam

<a href="http://opensource.org/licenses/mit-license">MIT</a> permitted



<a name="@radix-ui/react-primitive"></a>
### @radix-ui/react-primitive v2.0.0
#### 

##### Paths
* /home/runner/work/liam/liam

<a href="http://opensource.org/licenses/mit-license">MIT</a> permitted



<a name="@radix-ui/react-radio-group"></a>
### @radix-ui/react-radio-group v1.2.2
#### 

##### Paths
* /home/runner/work/liam/liam

<a href="http://opensource.org/licenses/mit-license">MIT</a> permitted



<a name="@radix-ui/react-roving-focus"></a>
### @radix-ui/react-roving-focus v1.1.0
#### 

##### Paths
* /home/runner/work/liam/liam

<a href="http://opensource.org/licenses/mit-license">MIT</a> permitted



<a name="@radix-ui/react-scroll-area"></a>
### @radix-ui/react-scroll-area v1.2.3
#### 

##### Paths
* /home/runner/work/liam/liam

<a href="http://opensource.org/licenses/mit-license">MIT</a> permitted



<a name="@radix-ui/react-separator"></a>
### @radix-ui/react-separator v1.1.0
#### 

##### Paths
* /home/runner/work/liam/liam

<a href="http://opensource.org/licenses/mit-license">MIT</a> permitted



<a name="@radix-ui/react-slot"></a>
### @radix-ui/react-slot v1.1.0
#### 

##### Paths
* /home/runner/work/liam/liam

<a href="http://opensource.org/licenses/mit-license">MIT</a> permitted



<a name="@radix-ui/react-tabs"></a>
### @radix-ui/react-tabs v1.1.3
#### 

##### Paths
* /home/runner/work/liam/liam

<a href="http://opensource.org/licenses/mit-license">MIT</a> permitted



<a name="@radix-ui/react-toast"></a>
### @radix-ui/react-toast v1.2.3
#### 

##### Paths
* /home/runner/work/liam/liam

<a href="http://opensource.org/licenses/mit-license">MIT</a> permitted



<a name="@radix-ui/react-toggle"></a>
### @radix-ui/react-toggle v1.1.0
#### 

##### Paths
* /home/runner/work/liam/liam

<a href="http://opensource.org/licenses/mit-license">MIT</a> permitted



<a name="@radix-ui/react-toggle-group"></a>
### @radix-ui/react-toggle-group v1.1.0
#### 

##### Paths
* /home/runner/work/liam/liam

<a href="http://opensource.org/licenses/mit-license">MIT</a> permitted



<a name="@radix-ui/react-toolbar"></a>
### @radix-ui/react-toolbar v1.1.0
#### 

##### Paths
* /home/runner/work/liam/liam

<a href="http://opensource.org/licenses/mit-license">MIT</a> permitted



<a name="@radix-ui/react-tooltip"></a>
### @radix-ui/react-tooltip v1.1.3
#### 

##### Paths
* /home/runner/work/liam/liam

<a href="http://opensource.org/licenses/mit-license">MIT</a> permitted



<a name="@radix-ui/react-use-callback-ref"></a>
### @radix-ui/react-use-callback-ref v1.1.0
#### 

##### Paths
* /home/runner/work/liam/liam

<a href="http://opensource.org/licenses/mit-license">MIT</a> permitted



<a name="@radix-ui/react-use-controllable-state"></a>
### @radix-ui/react-use-controllable-state v1.1.0
#### 

##### Paths
* /home/runner/work/liam/liam

<a href="http://opensource.org/licenses/mit-license">MIT</a> permitted



<a name="@radix-ui/react-use-escape-keydown"></a>
### @radix-ui/react-use-escape-keydown v1.1.0
#### 

##### Paths
* /home/runner/work/liam/liam

<a href="http://opensource.org/licenses/mit-license">MIT</a> permitted



<a name="@radix-ui/react-use-layout-effect"></a>
### @radix-ui/react-use-layout-effect v1.1.0
#### 

##### Paths
* /home/runner/work/liam/liam

<a href="http://opensource.org/licenses/mit-license">MIT</a> permitted



<a name="@radix-ui/react-use-previous"></a>
### @radix-ui/react-use-previous v1.1.0
#### 

##### Paths
* /home/runner/work/liam/liam

<a href="http://opensource.org/licenses/mit-license">MIT</a> permitted



<a name="@radix-ui/react-use-rect"></a>
### @radix-ui/react-use-rect v1.1.0
#### 

##### Paths
* /home/runner/work/liam/liam

<a href="http://opensource.org/licenses/mit-license">MIT</a> permitted



<a name="@radix-ui/react-use-size"></a>
### @radix-ui/react-use-size v1.1.0
#### 

##### Paths
* /home/runner/work/liam/liam

<a href="http://opensource.org/licenses/mit-license">MIT</a> permitted



<a name="@radix-ui/react-visually-hidden"></a>
### @radix-ui/react-visually-hidden v1.1.0
#### 

##### Paths
* /home/runner/work/liam/liam

<a href="http://opensource.org/licenses/mit-license">MIT</a> permitted



<a name="@radix-ui/rect"></a>
### @radix-ui/rect v1.1.0
#### 

##### Paths
* /home/runner/work/liam/liam

<a href="http://opensource.org/licenses/mit-license">MIT</a> permitted



<a name="@rive-app/canvas"></a>
### @rive-app/canvas v2.25.4
#### 

##### Paths
* /home/runner/work/liam/liam

<a href="http://opensource.org/licenses/mit-license">MIT</a> permitted



<a name="@rive-app/react-canvas"></a>
### @rive-app/react-canvas v4.17.6
#### 

##### Paths
* /home/runner/work/liam/liam

<a href="http://opensource.org/licenses/mit-license">MIT</a> permitted



<a name="@rollup/plugin-commonjs"></a>
### @rollup/plugin-commonjs v28.0.1
#### 

##### Paths
* /home/runner/work/liam/liam

<a href="http://opensource.org/licenses/mit-license">MIT</a> permitted



<a name="@rollup/plugin-node-resolve"></a>
### @rollup/plugin-node-resolve v15.3.0
#### 

##### Paths
* /home/runner/work/liam/liam

<a href="http://opensource.org/licenses/mit-license">MIT</a> permitted



<a name="@rollup/plugin-typescript"></a>
### @rollup/plugin-typescript v12.1.1
#### 

##### Paths
* /home/runner/work/liam/liam

<a href="http://opensource.org/licenses/mit-license">MIT</a> permitted



<a name="@rollup/pluginutils"></a>
### @rollup/pluginutils v5.1.4
#### 

##### Paths
* /home/runner/work/liam/liam

<a href="http://opensource.org/licenses/mit-license">MIT</a> permitted



<a name="@rollup/rollup-linux-x64-gnu"></a>
### @rollup/rollup-linux-x64-gnu v4.27.3
#### 

##### Paths
* /home/runner/work/liam/liam

<a href="http://opensource.org/licenses/mit-license">MIT</a> permitted



<a name="@rollup/rollup-linux-x64-musl"></a>
### @rollup/rollup-linux-x64-musl v4.27.3
#### 

##### Paths
* /home/runner/work/liam/liam

<a href="http://opensource.org/licenses/mit-license">MIT</a> permitted



<a name="@rtsao/scc"></a>
### @rtsao/scc v1.1.0
#### 

##### Paths
* /home/runner/work/liam/liam

<a href="http://opensource.org/licenses/mit-license">MIT</a> permitted



<a name="@ruby/prism"></a>
### @ruby/prism v1.2.0
#### 

##### Paths
* /home/runner/work/liam/liam

<a href="http://opensource.org/licenses/mit-license">MIT</a> permitted



<a name="@rushstack/eslint-patch"></a>
### @rushstack/eslint-patch v1.10.5
#### 

##### Paths
* /home/runner/work/liam/liam

<a href="http://opensource.org/licenses/mit-license">MIT</a> permitted



<a name="@sentry-internal/browser-utils"></a>
### @sentry-internal/browser-utils v8.55.0
#### 

##### Paths
* /home/runner/work/liam/liam

<a href="http://opensource.org/licenses/mit-license">MIT</a> permitted



<a name="@sentry-internal/feedback"></a>
### @sentry-internal/feedback v8.55.0
#### 

##### Paths
* /home/runner/work/liam/liam

<a href="http://opensource.org/licenses/mit-license">MIT</a> permitted



<a name="@sentry-internal/replay"></a>
### @sentry-internal/replay v8.55.0
#### 

##### Paths
* /home/runner/work/liam/liam

<a href="http://opensource.org/licenses/mit-license">MIT</a> permitted



<a name="@sentry-internal/replay-canvas"></a>
### @sentry-internal/replay-canvas v8.55.0
#### 

##### Paths
* /home/runner/work/liam/liam

<a href="http://opensource.org/licenses/mit-license">MIT</a> permitted



<a name="@sentry/babel-plugin-component-annotate"></a>
### @sentry/babel-plugin-component-annotate v2.22.7
#### 

##### Paths
* /home/runner/work/liam/liam

<a href="http://opensource.org/licenses/mit-license">MIT</a> permitted



<a name="@sentry/browser"></a>
### @sentry/browser v8.55.0
#### 

##### Paths
* /home/runner/work/liam/liam

<a href="http://opensource.org/licenses/mit-license">MIT</a> permitted



<a name="@sentry/bundler-plugin-core"></a>
### @sentry/bundler-plugin-core v2.22.7
#### 

##### Paths
* /home/runner/work/liam/liam

<a href="http://opensource.org/licenses/mit-license">MIT</a> permitted



<a name="@sentry/cli"></a>
### @sentry/cli v2.39.1
#### 

##### Paths
* /home/runner/work/liam/liam

<a href="http://opensource.org/licenses/BSD-3-Clause">New BSD</a> permitted



<a name="@sentry/cli-linux-x64"></a>
### @sentry/cli-linux-x64 v2.39.1
#### 

##### Paths
* /home/runner/work/liam/liam

<a href="http://opensource.org/licenses/BSD-3-Clause">New BSD</a> permitted



<a name="@sentry/core"></a>
### @sentry/core v8.55.0
#### 

##### Paths
* /home/runner/work/liam/liam

<a href="http://opensource.org/licenses/mit-license">MIT</a> permitted



<a name="@sentry/nextjs"></a>
### @sentry/nextjs v8.55.0
#### 

##### Paths
* /home/runner/work/liam/liam

<a href="http://opensource.org/licenses/mit-license">MIT</a> permitted



<a name="@sentry/node"></a>
### @sentry/node v8.55.0
#### 

##### Paths
* /home/runner/work/liam/liam

<a href="http://opensource.org/licenses/mit-license">MIT</a> permitted



<a name="@sentry/opentelemetry"></a>
### @sentry/opentelemetry v8.55.0
#### 

##### Paths
* /home/runner/work/liam/liam

<a href="http://opensource.org/licenses/mit-license">MIT</a> permitted



<a name="@sentry/react"></a>
### @sentry/react v8.55.0
#### 

##### Paths
* /home/runner/work/liam/liam

<a href="http://opensource.org/licenses/mit-license">MIT</a> permitted



<a name="@sentry/vercel-edge"></a>
### @sentry/vercel-edge v8.55.0
#### 

##### Paths
* /home/runner/work/liam/liam

<a href="http://opensource.org/licenses/mit-license">MIT</a> permitted



<a name="@sentry/webpack-plugin"></a>
### @sentry/webpack-plugin v2.22.7
#### 

##### Paths
* /home/runner/work/liam/liam

<a href="http://opensource.org/licenses/mit-license">MIT</a> permitted



<a name="@shikijs/core"></a>
### @shikijs/core v3.1.0
#### 

##### Paths
* /home/runner/work/liam/liam

<a href="http://opensource.org/licenses/mit-license">MIT</a> permitted



<a name="@shikijs/engine-javascript"></a>
### @shikijs/engine-javascript v3.1.0
#### 

##### Paths
* /home/runner/work/liam/liam

<a href="http://opensource.org/licenses/mit-license">MIT</a> permitted



<a name="@shikijs/engine-oniguruma"></a>
### @shikijs/engine-oniguruma v3.1.0
#### 

##### Paths
* /home/runner/work/liam/liam

<a href="http://opensource.org/licenses/mit-license">MIT</a> permitted



<a name="@shikijs/langs"></a>
### @shikijs/langs v3.1.0
#### 

##### Paths
* /home/runner/work/liam/liam

<a href="http://opensource.org/licenses/mit-license">MIT</a> permitted



<a name="@shikijs/rehype"></a>
### @shikijs/rehype v3.1.0
#### 

##### Paths
* /home/runner/work/liam/liam

<a href="http://opensource.org/licenses/mit-license">MIT</a> permitted



<a name="@shikijs/themes"></a>
### @shikijs/themes v3.1.0
#### 

##### Paths
* /home/runner/work/liam/liam

<a href="http://opensource.org/licenses/mit-license">MIT</a> permitted



<a name="@shikijs/transformers"></a>
### @shikijs/transformers v3.1.0
#### 

##### Paths
* /home/runner/work/liam/liam

<a href="http://opensource.org/licenses/mit-license">MIT</a> permitted



<a name="@shikijs/types"></a>
### @shikijs/types v3.1.0
#### 

##### Paths
* /home/runner/work/liam/liam

<a href="http://opensource.org/licenses/mit-license">MIT</a> permitted



<a name="@shikijs/vscode-textmate"></a>
### @shikijs/vscode-textmate v10.0.2
#### 

##### Paths
* /home/runner/work/liam/liam

<a href="http://opensource.org/licenses/mit-license">MIT</a> permitted



<a name="@sindresorhus/merge-streams"></a>
### @sindresorhus/merge-streams v2.3.0
#### 

##### Paths
* /home/runner/work/liam/liam

<a href="http://opensource.org/licenses/mit-license">MIT</a> permitted



<a name="@standard-schema/spec"></a>
### @standard-schema/spec v1.0.0
#### 

##### Paths
* /home/runner/work/liam/liam

<a href="http://opensource.org/licenses/mit-license">MIT</a> permitted



<a name="@storybook/components"></a>
### @storybook/components v8.5.8
#### 

##### Paths
* /home/runner/work/liam/liam

<a href="http://opensource.org/licenses/mit-license">MIT</a> permitted



<a name="@storybook/core"></a>
### @storybook/core v8.6.4
#### 

##### Paths
* /home/runner/work/liam/liam

<a href="http://opensource.org/licenses/mit-license">MIT</a> permitted



<a name="@storybook/global"></a>
### @storybook/global v5.0.0
#### 

##### Paths
* /home/runner/work/liam/liam

<a href="http://opensource.org/licenses/mit-license">MIT</a> permitted



<a name="@storybook/manager-api"></a>
### @storybook/manager-api v8.5.8
#### 

##### Paths
* /home/runner/work/liam/liam

<a href="http://opensource.org/licenses/mit-license">MIT</a> permitted



<a name="@storybook/preview-api"></a>
### @storybook/preview-api v8.5.8
#### 

##### Paths
* /home/runner/work/liam/liam

<a href="http://opensource.org/licenses/mit-license">MIT</a> permitted



<a name="@storybook/react"></a>
### @storybook/react v8.3.4
#### 

##### Paths
* /home/runner/work/liam/liam

<a href="http://opensource.org/licenses/mit-license">MIT</a> permitted



<a name="@storybook/react-dom-shim"></a>
### @storybook/react-dom-shim v8.3.4
#### 

##### Paths
* /home/runner/work/liam/liam

<a href="http://opensource.org/licenses/mit-license">MIT</a> permitted



<a name="@storybook/theming"></a>
### @storybook/theming v8.5.8
#### 

##### Paths
* /home/runner/work/liam/liam

<a href="http://opensource.org/licenses/mit-license">MIT</a> permitted



<a name="@supabase/auth-js"></a>
### @supabase/auth-js v2.68.0
#### 

##### Paths
* /home/runner/work/liam/liam

<a href="http://opensource.org/licenses/mit-license">MIT</a> permitted



<a name="@supabase/functions-js"></a>
### @supabase/functions-js v2.4.4
#### 

##### Paths
* /home/runner/work/liam/liam

<a href="http://opensource.org/licenses/mit-license">MIT</a> permitted



<a name="@supabase/node-fetch"></a>
### @supabase/node-fetch v2.6.15
#### 

##### Paths
* /home/runner/work/liam/liam

<a href="http://opensource.org/licenses/mit-license">MIT</a> permitted



<a name="@supabase/postgrest-js"></a>
### @supabase/postgrest-js v1.19.2
#### 

##### Paths
* /home/runner/work/liam/liam

<a href="http://opensource.org/licenses/mit-license">MIT</a> permitted



<a name="@supabase/realtime-js"></a>
### @supabase/realtime-js v2.11.2
#### 

##### Paths
* /home/runner/work/liam/liam

<a href="http://opensource.org/licenses/mit-license">MIT</a> permitted



<a name="@supabase/storage-js"></a>
### @supabase/storage-js v2.7.1
#### 

##### Paths
* /home/runner/work/liam/liam

<a href="http://opensource.org/licenses/mit-license">MIT</a> permitted



<a name="@supabase/supabase-js"></a>
### @supabase/supabase-js v2.49.1
#### 

##### Paths
* /home/runner/work/liam/liam

<a href="http://opensource.org/licenses/mit-license">MIT</a> permitted



<a name="@swc/counter"></a>
### @swc/counter v0.1.3
#### 

##### Paths
* /home/runner/work/liam/liam

<a href="http://www.apache.org/licenses/LICENSE-2.0.txt">Apache 2.0</a> permitted



<a name="@swc/helpers"></a>
### @swc/helpers v0.5.15
#### 

##### Paths
* /home/runner/work/liam/liam

<a href="http://www.apache.org/licenses/LICENSE-2.0.txt">Apache 2.0</a> permitted



<a name="@tailwindcss/node"></a>
### @tailwindcss/node v4.0.11
#### 

##### Paths
* /home/runner/work/liam/liam

<a href="http://opensource.org/licenses/mit-license">MIT</a> permitted



<a name="@tailwindcss/oxide"></a>
### @tailwindcss/oxide v4.0.11
#### 

##### Paths
* /home/runner/work/liam/liam

<a href="http://opensource.org/licenses/mit-license">MIT</a> permitted



<a name="@tailwindcss/oxide-linux-x64-gnu"></a>
### @tailwindcss/oxide-linux-x64-gnu v4.0.11
#### 

##### Paths
* /home/runner/work/liam/liam

<a href="http://opensource.org/licenses/mit-license">MIT</a> permitted



<a name="@tailwindcss/oxide-linux-x64-musl"></a>
### @tailwindcss/oxide-linux-x64-musl v4.0.11
#### 

##### Paths
* /home/runner/work/liam/liam

<a href="http://opensource.org/licenses/mit-license">MIT</a> permitted



<a name="@tailwindcss/postcss"></a>
### @tailwindcss/postcss v4.0.11
#### 

##### Paths
* /home/runner/work/liam/liam

<a href="http://opensource.org/licenses/mit-license">MIT</a> permitted



<a name="@tootallnate/quickjs-emscripten"></a>
### @tootallnate/quickjs-emscripten v0.23.0
#### 

##### Paths
* /home/runner/work/liam/liam

<a href="http://opensource.org/licenses/mit-license">MIT</a> permitted



<a name="@tsconfig/node10"></a>
### @tsconfig/node10 v1.0.11
#### 

##### Paths
* /home/runner/work/liam/liam

<a href="http://opensource.org/licenses/mit-license">MIT</a> permitted



<a name="@tsconfig/node12"></a>
### @tsconfig/node12 v1.0.11
#### 

##### Paths
* /home/runner/work/liam/liam

<a href="http://opensource.org/licenses/mit-license">MIT</a> permitted



<a name="@tsconfig/node14"></a>
### @tsconfig/node14 v1.0.3
#### 

##### Paths
* /home/runner/work/liam/liam

<a href="http://opensource.org/licenses/mit-license">MIT</a> permitted



<a name="@tsconfig/node16"></a>
### @tsconfig/node16 v1.0.4
#### 

##### Paths
* /home/runner/work/liam/liam

<a href="http://opensource.org/licenses/mit-license">MIT</a> permitted



<a name="@tsconfig/strictest"></a>
### @tsconfig/strictest v2.0.5
#### 

##### Paths
* /home/runner/work/liam/liam

<a href="http://opensource.org/licenses/mit-license">MIT</a> permitted



<a name="@turbo/gen"></a>
### @turbo/gen v2.1.2
#### 

##### Paths
* /home/runner/work/liam/liam

<a href="http://opensource.org/licenses/mit-license">MIT</a> permitted



<a name="@turbo/workspaces"></a>
### @turbo/workspaces v2.1.2
#### 

##### Paths
* /home/runner/work/liam/liam

<a href="http://opensource.org/licenses/mit-license">MIT</a> permitted



<a name="@types/acorn"></a>
### @types/acorn v4.0.6
#### 

##### Paths
* /home/runner/work/liam/liam

<a href="http://opensource.org/licenses/mit-license">MIT</a> permitted



<a name="@types/babel__core"></a>
### @types/babel__core v7.20.5
#### 

##### Paths
* /home/runner/work/liam/liam

<a href="http://opensource.org/licenses/mit-license">MIT</a> permitted



<a name="@types/babel__generator"></a>
### @types/babel__generator v7.6.8
#### 

##### Paths
* /home/runner/work/liam/liam

<a href="http://opensource.org/licenses/mit-license">MIT</a> permitted



<a name="@types/babel__template"></a>
### @types/babel__template v7.4.4
#### 

##### Paths
* /home/runner/work/liam/liam

<a href="http://opensource.org/licenses/mit-license">MIT</a> permitted



<a name="@types/babel__traverse"></a>
### @types/babel__traverse v7.20.6
#### 

##### Paths
* /home/runner/work/liam/liam

<a href="http://opensource.org/licenses/mit-license">MIT</a> permitted



<a name="@types/btoa-lite"></a>
### @types/btoa-lite v1.0.2
#### 

##### Paths
* /home/runner/work/liam/liam

<a href="http://opensource.org/licenses/mit-license">MIT</a> permitted



<a name="@types/connect"></a>
### @types/connect v3.4.36
#### 

##### Paths
* /home/runner/work/liam/liam

<a href="http://opensource.org/licenses/mit-license">MIT</a> permitted



<a name="@types/d3-color"></a>
### @types/d3-color v3.1.3
#### 

##### Paths
* /home/runner/work/liam/liam

<a href="http://opensource.org/licenses/mit-license">MIT</a> permitted



<a name="@types/d3-drag"></a>
### @types/d3-drag v3.0.7
#### 

##### Paths
* /home/runner/work/liam/liam

<a href="http://opensource.org/licenses/mit-license">MIT</a> permitted



<a name="@types/d3-interpolate"></a>
### @types/d3-interpolate v3.0.4
#### 

##### Paths
* /home/runner/work/liam/liam

<a href="http://opensource.org/licenses/mit-license">MIT</a> permitted



<a name="@types/d3-selection"></a>
### @types/d3-selection v3.0.11
#### 

##### Paths
* /home/runner/work/liam/liam

<a href="http://opensource.org/licenses/mit-license">MIT</a> permitted



<a name="@types/d3-transition"></a>
### @types/d3-transition v3.0.9
#### 

##### Paths
* /home/runner/work/liam/liam

<a href="http://opensource.org/licenses/mit-license">MIT</a> permitted



<a name="@types/d3-zoom"></a>
### @types/d3-zoom v3.0.8
#### 

##### Paths
* /home/runner/work/liam/liam

<a href="http://opensource.org/licenses/mit-license">MIT</a> permitted



<a name="@types/debug"></a>
### @types/debug v4.1.12
#### 

##### Paths
* /home/runner/work/liam/liam

<a href="http://opensource.org/licenses/mit-license">MIT</a> permitted



<a name="@types/escodegen"></a>
### @types/escodegen v0.0.6
#### 

##### Paths
* /home/runner/work/liam/liam

<a href="http://opensource.org/licenses/mit-license">MIT</a> permitted



<a name="@types/eslint"></a>
### @types/eslint v9.6.1
#### 

##### Paths
* /home/runner/work/liam/liam

<a href="http://opensource.org/licenses/mit-license">MIT</a> permitted



<a name="@types/eslint-scope"></a>
### @types/eslint-scope v3.7.7
#### 

##### Paths
* /home/runner/work/liam/liam

<a href="http://opensource.org/licenses/mit-license">MIT</a> permitted



<a name="@types/estree"></a>
### @types/estree v0.0.51
#### 

##### Paths
* /home/runner/work/liam/liam

<a href="http://opensource.org/licenses/mit-license">MIT</a> permitted



<a name="@types/estree-jsx"></a>
### @types/estree-jsx v1.0.5
#### 

##### Paths
* /home/runner/work/liam/liam

<a href="http://opensource.org/licenses/mit-license">MIT</a> permitted



<a name="@types/glob"></a>
### @types/glob v7.2.0
#### 

##### Paths
* /home/runner/work/liam/liam

<a href="http://opensource.org/licenses/mit-license">MIT</a> permitted



<a name="@types/gtag.js"></a>
### @types/gtag.js v0.0.20
#### 

##### Paths
* /home/runner/work/liam/liam

<a href="http://opensource.org/licenses/mit-license">MIT</a> permitted



<a name="@types/hast"></a>
### @types/hast v3.0.4
#### 

##### Paths
* /home/runner/work/liam/liam

<a href="http://opensource.org/licenses/mit-license">MIT</a> permitted



<a name="@types/inquirer"></a>
### @types/inquirer v6.5.0
#### 

##### Paths
* /home/runner/work/liam/liam

<a href="http://opensource.org/licenses/mit-license">MIT</a> permitted



<a name="@types/json-schema"></a>
### @types/json-schema v7.0.15
#### 

##### Paths
* /home/runner/work/liam/liam

<a href="http://opensource.org/licenses/mit-license">MIT</a> permitted



<a name="@types/json5"></a>
### @types/json5 v0.0.29
#### 

##### Paths
* /home/runner/work/liam/liam

<a href="http://opensource.org/licenses/mit-license">MIT</a> permitted



<a name="@types/jsonwebtoken"></a>
### @types/jsonwebtoken v9.0.9
#### 

##### Paths
* /home/runner/work/liam/liam

<a href="http://opensource.org/licenses/mit-license">MIT</a> permitted



<a name="@types/mdast"></a>
### @types/mdast v4.0.4
#### 

##### Paths
* /home/runner/work/liam/liam

<a href="http://opensource.org/licenses/mit-license">MIT</a> permitted



<a name="@types/mdx"></a>
### @types/mdx v2.0.13
#### 

##### Paths
* /home/runner/work/liam/liam

<a href="http://opensource.org/licenses/mit-license">MIT</a> permitted



<a name="@types/minimatch"></a>
### @types/minimatch v5.1.2
#### 

##### Paths
* /home/runner/work/liam/liam

<a href="http://opensource.org/licenses/mit-license">MIT</a> permitted



<a name="@types/ms"></a>
### @types/ms v2.1.0
#### 

##### Paths
* /home/runner/work/liam/liam

<a href="http://opensource.org/licenses/mit-license">MIT</a> permitted



<a name="@types/mysql"></a>
### @types/mysql v2.15.26
#### 

##### Paths
* /home/runner/work/liam/liam

<a href="http://opensource.org/licenses/mit-license">MIT</a> permitted



<a name="@types/node"></a>
### @types/node v12.20.55
#### 

##### Paths
* /home/runner/work/liam/liam

<a href="http://opensource.org/licenses/mit-license">MIT</a> permitted



<a name="@types/pg"></a>
### @types/pg v8.6.1
#### 

##### Paths
* /home/runner/work/liam/liam

<a href="http://opensource.org/licenses/mit-license">MIT</a> permitted



<a name="@types/pg-pool"></a>
### @types/pg-pool v2.0.6
#### 

##### Paths
* /home/runner/work/liam/liam

<a href="http://opensource.org/licenses/mit-license">MIT</a> permitted



<a name="@types/phoenix"></a>
### @types/phoenix v1.6.6
#### 

##### Paths
* /home/runner/work/liam/liam

<a href="http://opensource.org/licenses/mit-license">MIT</a> permitted



<a name="@types/prop-types"></a>
### @types/prop-types v15.7.14
#### 

##### Paths
* /home/runner/work/liam/liam

<a href="http://opensource.org/licenses/mit-license">MIT</a> permitted



<a name="@types/react"></a>
### @types/react v18.3.18
#### 

##### Paths
* /home/runner/work/liam/liam

<a href="http://opensource.org/licenses/mit-license">MIT</a> permitted



<a name="@types/react-dom"></a>
### @types/react-dom v18.3.5
#### 

##### Paths
* /home/runner/work/liam/liam

<a href="http://opensource.org/licenses/mit-license">MIT</a> permitted



<a name="@types/resolve"></a>
### @types/resolve v1.20.2
#### 

##### Paths
* /home/runner/work/liam/liam

<a href="http://opensource.org/licenses/mit-license">MIT</a> permitted



<a name="@types/shimmer"></a>
### @types/shimmer v1.2.0
#### 

##### Paths
* /home/runner/work/liam/liam

<a href="http://opensource.org/licenses/mit-license">MIT</a> permitted



<a name="@types/tedious"></a>
### @types/tedious v4.0.14
#### 

##### Paths
* /home/runner/work/liam/liam

<a href="http://opensource.org/licenses/mit-license">MIT</a> permitted



<a name="@types/through"></a>
### @types/through v0.0.33
#### 

##### Paths
* /home/runner/work/liam/liam

<a href="http://opensource.org/licenses/mit-license">MIT</a> permitted



<a name="@types/tinycolor2"></a>
### @types/tinycolor2 v1.4.6
#### 

##### Paths
* /home/runner/work/liam/liam

<a href="http://opensource.org/licenses/mit-license">MIT</a> permitted



<a name="@types/unist"></a>
### @types/unist v2.0.11
#### 

##### Paths
* /home/runner/work/liam/liam

<a href="http://opensource.org/licenses/mit-license">MIT</a> permitted



<a name="@types/ws"></a>
### @types/ws v8.18.0
#### 

##### Paths
* /home/runner/work/liam/liam

<a href="http://opensource.org/licenses/mit-license">MIT</a> permitted



<a name="@typescript-eslint/eslint-plugin"></a>
### @typescript-eslint/eslint-plugin v8.26.0
#### 

##### Paths
* /home/runner/work/liam/liam

<a href="http://opensource.org/licenses/mit-license">MIT</a> permitted



<a name="@typescript-eslint/parser"></a>
### @typescript-eslint/parser v8.26.0
#### 

##### Paths
* /home/runner/work/liam/liam

<a href="http://opensource.org/licenses/mit-license">MIT</a> permitted



<a name="@typescript-eslint/scope-manager"></a>
### @typescript-eslint/scope-manager v8.26.0
#### 

##### Paths
* /home/runner/work/liam/liam

<a href="http://opensource.org/licenses/mit-license">MIT</a> permitted



<a name="@typescript-eslint/type-utils"></a>
### @typescript-eslint/type-utils v8.26.0
#### 

##### Paths
* /home/runner/work/liam/liam

<a href="http://opensource.org/licenses/mit-license">MIT</a> permitted



<a name="@typescript-eslint/types"></a>
### @typescript-eslint/types v8.26.0
#### 

##### Paths
* /home/runner/work/liam/liam

<a href="http://opensource.org/licenses/mit-license">MIT</a> permitted



<a name="@typescript-eslint/typescript-estree"></a>
### @typescript-eslint/typescript-estree v8.26.0
#### 

##### Paths
* /home/runner/work/liam/liam

<a href="http://opensource.org/licenses/mit-license">MIT</a> permitted



<a name="@typescript-eslint/utils"></a>
### @typescript-eslint/utils v8.26.0
#### 

##### Paths
* /home/runner/work/liam/liam

<a href="http://opensource.org/licenses/mit-license">MIT</a> permitted



<a name="@typescript-eslint/visitor-keys"></a>
### @typescript-eslint/visitor-keys v8.26.0
#### 

##### Paths
* /home/runner/work/liam/liam

<a href="http://opensource.org/licenses/mit-license">MIT</a> permitted



<a name="@ungap/structured-clone"></a>
### @ungap/structured-clone v1.3.0
#### 

##### Paths
* /home/runner/work/liam/liam

<a href="http://en.wikipedia.org/wiki/ISC_license">ISC</a> permitted



<a name="@vitejs/plugin-react"></a>
### @vitejs/plugin-react v4.3.3
#### 

##### Paths
* /home/runner/work/liam/liam

<a href="http://opensource.org/licenses/mit-license">MIT</a> permitted



<a name="@vitest/expect"></a>
### @vitest/expect v3.0.8
#### 

##### Paths
* /home/runner/work/liam/liam

<a href="http://opensource.org/licenses/mit-license">MIT</a> permitted



<a name="@vitest/mocker"></a>
### @vitest/mocker v3.0.8
#### 

##### Paths
* /home/runner/work/liam/liam

<a href="http://opensource.org/licenses/mit-license">MIT</a> permitted



<a name="@vitest/pretty-format"></a>
### @vitest/pretty-format v3.0.8
#### 

##### Paths
* /home/runner/work/liam/liam

<a href="http://opensource.org/licenses/mit-license">MIT</a> permitted



<a name="@vitest/runner"></a>
### @vitest/runner v3.0.8
#### 

##### Paths
* /home/runner/work/liam/liam

<a href="http://opensource.org/licenses/mit-license">MIT</a> permitted



<a name="@vitest/snapshot"></a>
### @vitest/snapshot v3.0.8
#### 

##### Paths
* /home/runner/work/liam/liam

<a href="http://opensource.org/licenses/mit-license">MIT</a> permitted



<a name="@vitest/spy"></a>
### @vitest/spy v3.0.8
#### 

##### Paths
* /home/runner/work/liam/liam

<a href="http://opensource.org/licenses/mit-license">MIT</a> permitted



<a name="@vitest/utils"></a>
### @vitest/utils v3.0.8
#### 

##### Paths
* /home/runner/work/liam/liam

<a href="http://opensource.org/licenses/mit-license">MIT</a> permitted



<a name="@webassemblyjs/ast"></a>
### @webassemblyjs/ast v1.14.1
#### 

##### Paths
* /home/runner/work/liam/liam

<a href="http://opensource.org/licenses/mit-license">MIT</a> permitted



<a name="@webassemblyjs/floating-point-hex-parser"></a>
### @webassemblyjs/floating-point-hex-parser v1.13.2
#### 

##### Paths
* /home/runner/work/liam/liam

<a href="http://opensource.org/licenses/mit-license">MIT</a> permitted



<a name="@webassemblyjs/helper-api-error"></a>
### @webassemblyjs/helper-api-error v1.13.2
#### 

##### Paths
* /home/runner/work/liam/liam

<a href="http://opensource.org/licenses/mit-license">MIT</a> permitted



<a name="@webassemblyjs/helper-buffer"></a>
### @webassemblyjs/helper-buffer v1.14.1
#### 

##### Paths
* /home/runner/work/liam/liam

<a href="http://opensource.org/licenses/mit-license">MIT</a> permitted



<a name="@webassemblyjs/helper-numbers"></a>
### @webassemblyjs/helper-numbers v1.13.2
#### 

##### Paths
* /home/runner/work/liam/liam

<a href="http://opensource.org/licenses/mit-license">MIT</a> permitted



<a name="@webassemblyjs/helper-wasm-bytecode"></a>
### @webassemblyjs/helper-wasm-bytecode v1.13.2
#### 

##### Paths
* /home/runner/work/liam/liam

<a href="http://opensource.org/licenses/mit-license">MIT</a> permitted



<a name="@webassemblyjs/helper-wasm-section"></a>
### @webassemblyjs/helper-wasm-section v1.14.1
#### 

##### Paths
* /home/runner/work/liam/liam

<a href="http://opensource.org/licenses/mit-license">MIT</a> permitted



<a name="@webassemblyjs/ieee754"></a>
### @webassemblyjs/ieee754 v1.13.2
#### 

##### Paths
* /home/runner/work/liam/liam

<a href="http://opensource.org/licenses/mit-license">MIT</a> permitted



<a name="@webassemblyjs/leb128"></a>
### @webassemblyjs/leb128 v1.13.2
#### 

##### Paths
* /home/runner/work/liam/liam

<a href="http://www.apache.org/licenses/LICENSE-2.0.txt">Apache 2.0</a> permitted



<a name="@webassemblyjs/utf8"></a>
### @webassemblyjs/utf8 v1.13.2
#### 

##### Paths
* /home/runner/work/liam/liam

<a href="http://opensource.org/licenses/mit-license">MIT</a> permitted



<a name="@webassemblyjs/wasm-edit"></a>
### @webassemblyjs/wasm-edit v1.14.1
#### 

##### Paths
* /home/runner/work/liam/liam

<a href="http://opensource.org/licenses/mit-license">MIT</a> permitted



<a name="@webassemblyjs/wasm-gen"></a>
### @webassemblyjs/wasm-gen v1.14.1
#### 

##### Paths
* /home/runner/work/liam/liam

<a href="http://opensource.org/licenses/mit-license">MIT</a> permitted



<a name="@webassemblyjs/wasm-opt"></a>
### @webassemblyjs/wasm-opt v1.14.1
#### 

##### Paths
* /home/runner/work/liam/liam

<a href="http://opensource.org/licenses/mit-license">MIT</a> permitted



<a name="@webassemblyjs/wasm-parser"></a>
### @webassemblyjs/wasm-parser v1.14.1
#### 

##### Paths
* /home/runner/work/liam/liam

<a href="http://opensource.org/licenses/mit-license">MIT</a> permitted



<a name="@webassemblyjs/wast-printer"></a>
### @webassemblyjs/wast-printer v1.14.1
#### 

##### Paths
* /home/runner/work/liam/liam

<a href="http://opensource.org/licenses/mit-license">MIT</a> permitted



<a name="@wolfy1339/lru-cache"></a>
### @wolfy1339/lru-cache v11.0.2-patch.1
#### 

##### Paths
* /home/runner/work/liam/liam

<a href="http://en.wikipedia.org/wiki/ISC_license">ISC</a> permitted



<a name="@xtuc/ieee754"></a>
### @xtuc/ieee754 v1.2.0
#### 

##### Paths
* /home/runner/work/liam/liam

<a href="http://opensource.org/licenses/BSD-3-Clause">New BSD</a> permitted



<a name="@xtuc/long"></a>
### @xtuc/long v4.2.2
#### 

##### Paths
* /home/runner/work/liam/liam

<a href="http://www.apache.org/licenses/LICENSE-2.0.txt">Apache 2.0</a> permitted



<a name="@xyflow/react"></a>
### @xyflow/react v12.3.5
#### 

##### Paths
* /home/runner/work/liam/liam

<a href="http://opensource.org/licenses/mit-license">MIT</a> permitted



<a name="@xyflow/system"></a>
### @xyflow/system v0.0.46
#### 

##### Paths
* /home/runner/work/liam/liam

<a href="http://opensource.org/licenses/mit-license">MIT</a> permitted



<a name="@yarnpkg/lockfile"></a>
### @yarnpkg/lockfile v1.1.0
#### 

##### Paths
* /home/runner/work/liam/liam

<a href="http://opensource.org/licenses/bsd-license">Simplified BSD</a> permitted



<a name="@zip.js/zip.js"></a>
### @zip.js/zip.js v2.7.57
#### 

##### Paths
* /home/runner/work/liam/liam

<a href="http://opensource.org/licenses/BSD-3-Clause">New BSD</a> permitted



<a name="acorn"></a>
### acorn v7.4.1
#### 

##### Paths
* /home/runner/work/liam/liam

<a href="http://opensource.org/licenses/mit-license">MIT</a> permitted



<a name="acorn-import-attributes"></a>
### acorn-import-attributes v1.9.5
#### 

##### Paths
* /home/runner/work/liam/liam

<a href="http://opensource.org/licenses/mit-license">MIT</a> permitted



<a name="acorn-jsx"></a>
### acorn-jsx v5.3.2
#### 

##### Paths
* /home/runner/work/liam/liam

<a href="http://opensource.org/licenses/mit-license">MIT</a> permitted



<a name="acorn-walk"></a>
### acorn-walk v7.2.0
#### 

##### Paths
* /home/runner/work/liam/liam

<a href="http://opensource.org/licenses/mit-license">MIT</a> permitted



<a name="agent-base"></a>
### agent-base v6.0.2
#### 

##### Paths
* /home/runner/work/liam/liam

<a href="http://opensource.org/licenses/mit-license">MIT</a> permitted



<a name="aggregate-error"></a>
### aggregate-error v3.1.0
#### 

##### Paths
* /home/runner/work/liam/liam

<a href="http://opensource.org/licenses/mit-license">MIT</a> permitted



<a name="ajv"></a>
### ajv v6.12.6
#### 

##### Paths
* /home/runner/work/liam/liam

<a href="http://opensource.org/licenses/mit-license">MIT</a> permitted



<a name="ajv-formats"></a>
### ajv-formats v2.1.1
#### 

##### Paths
* /home/runner/work/liam/liam

<a href="http://opensource.org/licenses/mit-license">MIT</a> permitted



<a name="ajv-keywords"></a>
### ajv-keywords v5.1.0
#### 

##### Paths
* /home/runner/work/liam/liam

<a href="http://opensource.org/licenses/mit-license">MIT</a> permitted



<a name="ansi-colors"></a>
### ansi-colors v4.1.3
#### 

##### Paths
* /home/runner/work/liam/liam

<a href="http://opensource.org/licenses/mit-license">MIT</a> permitted



<a name="ansi-escapes"></a>
### ansi-escapes v4.3.2
#### 

##### Paths
* /home/runner/work/liam/liam

<a href="http://opensource.org/licenses/mit-license">MIT</a> permitted



<a name="ansi-regex"></a>
### ansi-regex v5.0.1
#### 

##### Paths
* /home/runner/work/liam/liam

<a href="http://opensource.org/licenses/mit-license">MIT</a> permitted



<a name="ansi-styles"></a>
### ansi-styles v3.2.1
#### 

##### Paths
* /home/runner/work/liam/liam

<a href="http://opensource.org/licenses/mit-license">MIT</a> permitted



<a name="anymatch"></a>
### anymatch v3.1.3
#### 

##### Paths
* /home/runner/work/liam/liam

<a href="http://en.wikipedia.org/wiki/ISC_license">ISC</a> permitted



<a name="arg"></a>
### arg v4.1.3
#### 

##### Paths
* /home/runner/work/liam/liam

<a href="http://opensource.org/licenses/mit-license">MIT</a> permitted



<a name="argparse"></a>
### argparse v1.0.10
#### 

##### Paths
* /home/runner/work/liam/liam

<a href="http://opensource.org/licenses/mit-license">MIT</a> permitted



<a name="argparse"></a>
### argparse v2.0.1
#### 

##### Paths
* /home/runner/work/liam/liam

Python-2.0 manually approved

>Python 2.0 license is compatible with Apache-2.0. But License Finder does not support the name "Python-2.0". See https://github.com/pivotal/LicenseFinder/pull/1053

><cite> OSPO @masutaka 2024-11-28</cite>



<a name="aria-hidden"></a>
### aria-hidden v1.2.4
#### 

##### Paths
* /home/runner/work/liam/liam

<a href="http://opensource.org/licenses/mit-license">MIT</a> permitted



<a name="aria-query"></a>
### aria-query v5.3.2
#### 

##### Paths
* /home/runner/work/liam/liam

<a href="http://www.apache.org/licenses/LICENSE-2.0.txt">Apache 2.0</a> permitted



<a name="array-buffer-byte-length"></a>
### array-buffer-byte-length v1.0.2
#### 

##### Paths
* /home/runner/work/liam/liam

<a href="http://opensource.org/licenses/mit-license">MIT</a> permitted



<a name="array-includes"></a>
### array-includes v3.1.8
#### 

##### Paths
* /home/runner/work/liam/liam

<a href="http://opensource.org/licenses/mit-license">MIT</a> permitted



<a name="array-union"></a>
### array-union v2.1.0
#### 

##### Paths
* /home/runner/work/liam/liam

<a href="http://opensource.org/licenses/mit-license">MIT</a> permitted



<a name="array.prototype.findlast"></a>
### array.prototype.findlast v1.2.5
#### 

##### Paths
* /home/runner/work/liam/liam

<a href="http://opensource.org/licenses/mit-license">MIT</a> permitted



<a name="array.prototype.findlastindex"></a>
### array.prototype.findlastindex v1.2.5
#### 

##### Paths
* /home/runner/work/liam/liam

<a href="http://opensource.org/licenses/mit-license">MIT</a> permitted



<a name="array.prototype.flat"></a>
### array.prototype.flat v1.3.3
#### 

##### Paths
* /home/runner/work/liam/liam

<a href="http://opensource.org/licenses/mit-license">MIT</a> permitted



<a name="array.prototype.flatmap"></a>
### array.prototype.flatmap v1.3.3
#### 

##### Paths
* /home/runner/work/liam/liam

<a href="http://opensource.org/licenses/mit-license">MIT</a> permitted



<a name="array.prototype.tosorted"></a>
### array.prototype.tosorted v1.1.4
#### 

##### Paths
* /home/runner/work/liam/liam

<a href="http://opensource.org/licenses/mit-license">MIT</a> permitted



<a name="arraybuffer.prototype.slice"></a>
### arraybuffer.prototype.slice v1.0.4
#### 

##### Paths
* /home/runner/work/liam/liam

<a href="http://opensource.org/licenses/mit-license">MIT</a> permitted



<a name="asap"></a>
### asap v2.0.6
#### 

##### Paths
* /home/runner/work/liam/liam

<a href="http://opensource.org/licenses/mit-license">MIT</a> permitted



<a name="assert"></a>
### assert v2.1.0
#### 

##### Paths
* /home/runner/work/liam/liam

<a href="http://opensource.org/licenses/mit-license">MIT</a> permitted



<a name="assertion-error"></a>
### assertion-error v2.0.1
#### 

##### Paths
* /home/runner/work/liam/liam

<a href="http://opensource.org/licenses/mit-license">MIT</a> permitted



<a name="ast-types"></a>
### ast-types v0.13.4
#### 

##### Paths
* /home/runner/work/liam/liam

<a href="http://opensource.org/licenses/mit-license">MIT</a> permitted



<a name="ast-types-flow"></a>
### ast-types-flow v0.0.8
#### 

##### Paths
* /home/runner/work/liam/liam

<a href="http://opensource.org/licenses/mit-license">MIT</a> permitted



<a name="astring"></a>
### astring v1.9.0
#### 

##### Paths
* /home/runner/work/liam/liam

<a href="http://opensource.org/licenses/mit-license">MIT</a> permitted



<a name="async-function"></a>
### async-function v1.0.0
#### 

##### Paths
* /home/runner/work/liam/liam

<a href="http://opensource.org/licenses/mit-license">MIT</a> permitted



<a name="asynckit"></a>
### asynckit v0.4.0
#### 

##### Paths
* /home/runner/work/liam/liam

<a href="http://opensource.org/licenses/mit-license">MIT</a> permitted



<a name="at-least-node"></a>
### at-least-node v1.0.0
#### 

##### Paths
* /home/runner/work/liam/liam

<a href="http://en.wikipedia.org/wiki/ISC_license">ISC</a> permitted



<a name="available-typed-arrays"></a>
### available-typed-arrays v1.0.7
#### 

##### Paths
* /home/runner/work/liam/liam

<a href="http://opensource.org/licenses/mit-license">MIT</a> permitted



<a name="axe-core"></a>
### axe-core v4.10.3
#### 

##### Paths
* /home/runner/work/liam/liam

<a href="https://www.mozilla.org/media/MPL/2.0/index.815ca599c9df.txt">Mozilla Public License 2.0</a> permitted



<a name="axobject-query"></a>
### axobject-query v4.1.0
#### 

##### Paths
* /home/runner/work/liam/liam

<a href="http://www.apache.org/licenses/LICENSE-2.0.txt">Apache 2.0</a> permitted



<a name="bail"></a>
### bail v2.0.2
#### 

##### Paths
* /home/runner/work/liam/liam

<a href="http://opensource.org/licenses/mit-license">MIT</a> permitted



<a name="balanced-match"></a>
### balanced-match v1.0.2
#### 

##### Paths
* /home/runner/work/liam/liam

<a href="http://opensource.org/licenses/mit-license">MIT</a> permitted



<a name="base64-js"></a>
### base64-js v1.5.1
#### 

##### Paths
* /home/runner/work/liam/liam

<a href="http://opensource.org/licenses/mit-license">MIT</a> permitted



<a name="basic-ftp"></a>
### basic-ftp v5.0.5
#### 

##### Paths
* /home/runner/work/liam/liam

<a href="http://opensource.org/licenses/mit-license">MIT</a> permitted



<a name="before-after-hook"></a>
### before-after-hook v2.2.3
#### 

##### Paths
* /home/runner/work/liam/liam

<a href="http://www.apache.org/licenses/LICENSE-2.0.txt">Apache 2.0</a> permitted



<a name="better-opn"></a>
### better-opn v3.0.2
#### 

##### Paths
* /home/runner/work/liam/liam

<a href="http://opensource.org/licenses/mit-license">MIT</a> permitted



<a name="better-path-resolve"></a>
### better-path-resolve v1.0.0
#### 

##### Paths
* /home/runner/work/liam/liam

<a href="http://opensource.org/licenses/mit-license">MIT</a> permitted



<a name="bin-links"></a>
### bin-links v5.0.0
#### 

##### Paths
* /home/runner/work/liam/liam

<a href="http://en.wikipedia.org/wiki/ISC_license">ISC</a> permitted



<a name="binary-extensions"></a>
### binary-extensions v2.3.0
#### 

##### Paths
* /home/runner/work/liam/liam

<a href="http://opensource.org/licenses/mit-license">MIT</a> permitted



<a name="bl"></a>
### bl v4.1.0
#### 

##### Paths
* /home/runner/work/liam/liam

<a href="http://opensource.org/licenses/mit-license">MIT</a> permitted



<a name="boolbase"></a>
### boolbase v1.0.0
#### 

##### Paths
* /home/runner/work/liam/liam

<a href="http://en.wikipedia.org/wiki/ISC_license">ISC</a> permitted



<a name="brace-expansion"></a>
### brace-expansion v1.1.11
#### 

##### Paths
* /home/runner/work/liam/liam

<a href="http://opensource.org/licenses/mit-license">MIT</a> permitted



<a name="braces"></a>
### braces v3.0.3
#### 

##### Paths
* /home/runner/work/liam/liam

<a href="http://opensource.org/licenses/mit-license">MIT</a> permitted



<a name="browser-assert"></a>
### browser-assert v1.2.1
#### 

##### Paths
* /home/runner/work/liam/liam

<a href="http://opensource.org/licenses/mit-license">MIT</a> permitted



<a name="browserslist"></a>
### browserslist v4.24.4
#### 

##### Paths
* /home/runner/work/liam/liam

<a href="http://opensource.org/licenses/mit-license">MIT</a> permitted



<a name="btoa-lite"></a>
### btoa-lite v1.0.0
#### 

##### Paths
* /home/runner/work/liam/liam

<a href="http://opensource.org/licenses/mit-license">MIT</a> permitted



<a name="buffer"></a>
### buffer v5.7.1
#### 

##### Paths
* /home/runner/work/liam/liam

<a href="http://opensource.org/licenses/mit-license">MIT</a> permitted



<a name="buffer-equal-constant-time"></a>
### buffer-equal-constant-time v1.0.1
#### 

##### Paths
* /home/runner/work/liam/liam

<a href="http://opensource.org/licenses/BSD-3-Clause">New BSD</a> permitted



<a name="buffer-from"></a>
### buffer-from v1.1.2
#### 

##### Paths
* /home/runner/work/liam/liam

<a href="http://opensource.org/licenses/mit-license">MIT</a> permitted



<a name="busboy"></a>
### busboy v1.6.0
#### 

##### Paths
* /home/runner/work/liam/liam

<a href="http://opensource.org/licenses/mit-license">MIT</a> permitted



<a name="cac"></a>
### cac v6.7.14
#### 

##### Paths
* /home/runner/work/liam/liam

<a href="http://opensource.org/licenses/mit-license">MIT</a> permitted



<a name="call-bind"></a>
### call-bind v1.0.8
#### 

##### Paths
* /home/runner/work/liam/liam

<a href="http://opensource.org/licenses/mit-license">MIT</a> permitted



<a name="call-bind-apply-helpers"></a>
### call-bind-apply-helpers v1.0.2
#### 

##### Paths
* /home/runner/work/liam/liam

<a href="http://opensource.org/licenses/mit-license">MIT</a> permitted



<a name="call-bound"></a>
### call-bound v1.0.4
#### 

##### Paths
* /home/runner/work/liam/liam

<a href="http://opensource.org/licenses/mit-license">MIT</a> permitted



<a name="callsites"></a>
### callsites v3.1.0
#### 

##### Paths
* /home/runner/work/liam/liam

<a href="http://opensource.org/licenses/mit-license">MIT</a> permitted



<a name="camel-case"></a>
### camel-case v3.0.0
#### 

##### Paths
* /home/runner/work/liam/liam

<a href="http://opensource.org/licenses/mit-license">MIT</a> permitted



<a name="camelcase"></a>
### camelcase v6.3.0
#### 

##### Paths
* /home/runner/work/liam/liam

<a href="http://opensource.org/licenses/mit-license">MIT</a> permitted



<a name="caniuse-lite"></a>
### caniuse-lite v1.0.30001700
#### 

##### Paths
* /home/runner/work/liam/liam

CC-BY-4.0 permitted



<a name="ccount"></a>
### ccount v2.0.1
#### 

##### Paths
* /home/runner/work/liam/liam

<a href="http://opensource.org/licenses/mit-license">MIT</a> permitted



<a name="chai"></a>
### chai v5.2.0
#### 

##### Paths
* /home/runner/work/liam/liam

<a href="http://opensource.org/licenses/mit-license">MIT</a> permitted



<a name="chalk"></a>
### chalk v2.4.2
#### 

##### Paths
* /home/runner/work/liam/liam

<a href="http://opensource.org/licenses/mit-license">MIT</a> permitted



<a name="chalk-template"></a>
### chalk-template v1.1.0
#### 

##### Paths
* /home/runner/work/liam/liam

<a href="http://opensource.org/licenses/mit-license">MIT</a> permitted



<a name="change-case"></a>
### change-case v3.1.0
#### 

##### Paths
* /home/runner/work/liam/liam

<a href="http://opensource.org/licenses/mit-license">MIT</a> permitted



<a name="character-entities"></a>
### character-entities v2.0.2
#### 

##### Paths
* /home/runner/work/liam/liam

<a href="http://opensource.org/licenses/mit-license">MIT</a> permitted



<a name="character-entities-html4"></a>
### character-entities-html4 v2.1.0
#### 

##### Paths
* /home/runner/work/liam/liam

<a href="http://opensource.org/licenses/mit-license">MIT</a> permitted



<a name="character-entities-legacy"></a>
### character-entities-legacy v3.0.0
#### 

##### Paths
* /home/runner/work/liam/liam

<a href="http://opensource.org/licenses/mit-license">MIT</a> permitted



<a name="character-reference-invalid"></a>
### character-reference-invalid v2.0.1
#### 

##### Paths
* /home/runner/work/liam/liam

<a href="http://opensource.org/licenses/mit-license">MIT</a> permitted



<a name="chardet"></a>
### chardet v0.7.0
#### 

##### Paths
* /home/runner/work/liam/liam

<a href="http://opensource.org/licenses/mit-license">MIT</a> permitted



<a name="check-error"></a>
### check-error v2.1.1
#### 

##### Paths
* /home/runner/work/liam/liam

<a href="http://opensource.org/licenses/mit-license">MIT</a> permitted



<a name="cheerio"></a>
### cheerio v1.0.0
#### 

##### Paths
* /home/runner/work/liam/liam

<a href="http://opensource.org/licenses/mit-license">MIT</a> permitted



<a name="cheerio-select"></a>
### cheerio-select v2.1.0
#### 

##### Paths
* /home/runner/work/liam/liam

<a href="http://opensource.org/licenses/bsd-license">Simplified BSD</a> permitted



<a name="chokidar"></a>
### chokidar v3.6.0
#### 

##### Paths
* /home/runner/work/liam/liam

<a href="http://opensource.org/licenses/mit-license">MIT</a> permitted



<a name="chownr"></a>
### chownr v3.0.0
#### 

##### Paths
* /home/runner/work/liam/liam

BlueOak-1.0.0 permitted



<a name="chrome-trace-event"></a>
### chrome-trace-event v1.0.4
#### 

##### Paths
* /home/runner/work/liam/liam

<a href="http://opensource.org/licenses/mit-license">MIT</a> permitted



<a name="ci-info"></a>
### ci-info v3.9.0
#### 

##### Paths
* /home/runner/work/liam/liam

<a href="http://opensource.org/licenses/mit-license">MIT</a> permitted



<a name="cjs-module-lexer"></a>
### cjs-module-lexer v1.4.3
#### 

##### Paths
* /home/runner/work/liam/liam

<a href="http://opensource.org/licenses/mit-license">MIT</a> permitted



<a name="class-variance-authority"></a>
### class-variance-authority v0.7.1
#### 

##### Paths
* /home/runner/work/liam/liam

<a href="http://www.apache.org/licenses/LICENSE-2.0.txt">Apache 2.0</a> permitted



<a name="classcat"></a>
### classcat v5.0.5
#### 

##### Paths
* /home/runner/work/liam/liam

<a href="http://opensource.org/licenses/mit-license">MIT</a> permitted



<a name="clean-stack"></a>
### clean-stack v2.2.0
#### 

##### Paths
* /home/runner/work/liam/liam

<a href="http://opensource.org/licenses/mit-license">MIT</a> permitted



<a name="cli-cursor"></a>
### cli-cursor v3.1.0
#### 

##### Paths
* /home/runner/work/liam/liam

<a href="http://opensource.org/licenses/mit-license">MIT</a> permitted



<a name="cli-spinners"></a>
### cli-spinners v2.9.2
#### 

##### Paths
* /home/runner/work/liam/liam

<a href="http://opensource.org/licenses/mit-license">MIT</a> permitted



<a name="cli-width"></a>
### cli-width v3.0.0
#### 

##### Paths
* /home/runner/work/liam/liam

<a href="http://en.wikipedia.org/wiki/ISC_license">ISC</a> permitted



<a name="client-only"></a>
### client-only v0.0.1
#### 

##### Paths
* /home/runner/work/liam/liam

<a href="http://opensource.org/licenses/mit-license">MIT</a> permitted



<a name="cliui"></a>
### cliui v8.0.1
#### 

##### Paths
* /home/runner/work/liam/liam

<a href="http://en.wikipedia.org/wiki/ISC_license">ISC</a> permitted



<a name="clone"></a>
### clone v1.0.4
#### 

##### Paths
* /home/runner/work/liam/liam

<a href="http://opensource.org/licenses/mit-license">MIT</a> permitted



<a name="clsx"></a>
### clsx v2.1.1
#### 

##### Paths
* /home/runner/work/liam/liam

<a href="http://opensource.org/licenses/mit-license">MIT</a> permitted



<a name="cmd-shim"></a>
### cmd-shim v7.0.0
#### 

##### Paths
* /home/runner/work/liam/liam

<a href="http://en.wikipedia.org/wiki/ISC_license">ISC</a> permitted



<a name="collapse-white-space"></a>
### collapse-white-space v2.1.0
#### 

##### Paths
* /home/runner/work/liam/liam

<a href="http://opensource.org/licenses/mit-license">MIT</a> permitted



<a name="color"></a>
### color v4.2.3
#### 

##### Paths
* /home/runner/work/liam/liam

<a href="http://opensource.org/licenses/mit-license">MIT</a> permitted



<a name="color-convert"></a>
### color-convert v1.9.3
#### 

##### Paths
* /home/runner/work/liam/liam

<a href="http://opensource.org/licenses/mit-license">MIT</a> permitted



<a name="color-name"></a>
### color-name v1.1.3
#### 

##### Paths
* /home/runner/work/liam/liam

<a href="http://opensource.org/licenses/mit-license">MIT</a> permitted



<a name="color-string"></a>
### color-string v1.9.1
#### 

##### Paths
* /home/runner/work/liam/liam

<a href="http://opensource.org/licenses/mit-license">MIT</a> permitted



<a name="combined-stream"></a>
### combined-stream v1.0.8
#### 

##### Paths
* /home/runner/work/liam/liam

<a href="http://opensource.org/licenses/mit-license">MIT</a> permitted



<a name="comma-separated-tokens"></a>
### comma-separated-tokens v2.0.3
#### 

##### Paths
* /home/runner/work/liam/liam

<a href="http://opensource.org/licenses/mit-license">MIT</a> permitted



<a name="commander"></a>
### commander v2.20.3
#### 

##### Paths
* /home/runner/work/liam/liam

<a href="http://opensource.org/licenses/mit-license">MIT</a> permitted



<a name="commondir"></a>
### commondir v1.0.1
#### 

##### Paths
* /home/runner/work/liam/liam

<a href="http://opensource.org/licenses/mit-license">MIT</a> permitted



<a name="component-emitter"></a>
### component-emitter v1.3.1
#### 

##### Paths
* /home/runner/work/liam/liam

<a href="http://opensource.org/licenses/mit-license">MIT</a> permitted



<a name="compute-scroll-into-view"></a>
### compute-scroll-into-view v3.1.1
#### 

##### Paths
* /home/runner/work/liam/liam

<a href="http://opensource.org/licenses/mit-license">MIT</a> permitted



<a name="concat-map"></a>
### concat-map v0.0.1
#### 

##### Paths
* /home/runner/work/liam/liam

<a href="http://opensource.org/licenses/mit-license">MIT</a> permitted



<a name="constant-case"></a>
### constant-case v2.0.0
#### 

##### Paths
* /home/runner/work/liam/liam

<a href="http://opensource.org/licenses/mit-license">MIT</a> permitted



<a name="convert-source-map"></a>
### convert-source-map v2.0.0
#### 

##### Paths
* /home/runner/work/liam/liam

<a href="http://opensource.org/licenses/mit-license">MIT</a> permitted



<a name="cookiejar"></a>
### cookiejar v2.1.4
#### 

##### Paths
* /home/runner/work/liam/liam

<a href="http://opensource.org/licenses/mit-license">MIT</a> permitted



<a name="core-js-pure"></a>
### core-js-pure v3.41.0
#### 

##### Paths
* /home/runner/work/liam/liam

<a href="http://opensource.org/licenses/mit-license">MIT</a> permitted



<a name="cosmiconfig"></a>
### cosmiconfig v9.0.0
#### 

##### Paths
* /home/runner/work/liam/liam

<a href="http://opensource.org/licenses/mit-license">MIT</a> permitted



<a name="create-require"></a>
### create-require v1.1.1
#### 

##### Paths
* /home/runner/work/liam/liam

<a href="http://opensource.org/licenses/mit-license">MIT</a> permitted



<a name="cross-spawn"></a>
### cross-spawn v7.0.6
#### 

##### Paths
* /home/runner/work/liam/liam

<a href="http://opensource.org/licenses/mit-license">MIT</a> permitted



<a name="css-select"></a>
### css-select v5.1.0
#### 

##### Paths
* /home/runner/work/liam/liam

<a href="http://opensource.org/licenses/bsd-license">Simplified BSD</a> permitted



<a name="css-what"></a>
### css-what v6.1.0
#### 

##### Paths
* /home/runner/work/liam/liam

<a href="http://opensource.org/licenses/bsd-license">Simplified BSD</a> permitted



<a name="cssesc"></a>
### cssesc v3.0.0
#### 

##### Paths
* /home/runner/work/liam/liam

<a href="http://opensource.org/licenses/mit-license">MIT</a> permitted



<a name="csstype"></a>
### csstype v3.1.3
#### 

##### Paths
* /home/runner/work/liam/liam

<a href="http://opensource.org/licenses/mit-license">MIT</a> permitted



<a name="d3-color"></a>
### d3-color v3.1.0
#### 

##### Paths
* /home/runner/work/liam/liam

<a href="http://en.wikipedia.org/wiki/ISC_license">ISC</a> permitted



<a name="d3-dispatch"></a>
### d3-dispatch v3.0.1
#### 

##### Paths
* /home/runner/work/liam/liam

<a href="http://en.wikipedia.org/wiki/ISC_license">ISC</a> permitted



<a name="d3-drag"></a>
### d3-drag v3.0.0
#### 

##### Paths
* /home/runner/work/liam/liam

<a href="http://en.wikipedia.org/wiki/ISC_license">ISC</a> permitted



<a name="d3-ease"></a>
### d3-ease v3.0.1
#### 

##### Paths
* /home/runner/work/liam/liam

<a href="http://opensource.org/licenses/BSD-3-Clause">New BSD</a> permitted



<a name="d3-interpolate"></a>
### d3-interpolate v3.0.1
#### 

##### Paths
* /home/runner/work/liam/liam

<a href="http://en.wikipedia.org/wiki/ISC_license">ISC</a> permitted



<a name="d3-selection"></a>
### d3-selection v3.0.0
#### 

##### Paths
* /home/runner/work/liam/liam

<a href="http://en.wikipedia.org/wiki/ISC_license">ISC</a> permitted



<a name="d3-timer"></a>
### d3-timer v3.0.1
#### 

##### Paths
* /home/runner/work/liam/liam

<a href="http://en.wikipedia.org/wiki/ISC_license">ISC</a> permitted



<a name="d3-transition"></a>
### d3-transition v3.0.1
#### 

##### Paths
* /home/runner/work/liam/liam

<a href="http://en.wikipedia.org/wiki/ISC_license">ISC</a> permitted



<a name="d3-zoom"></a>
### d3-zoom v3.0.0
#### 

##### Paths
* /home/runner/work/liam/liam

<a href="http://en.wikipedia.org/wiki/ISC_license">ISC</a> permitted



<a name="damerau-levenshtein"></a>
### damerau-levenshtein v1.0.8
#### 

##### Paths
* /home/runner/work/liam/liam

<a href="http://opensource.org/licenses/bsd-license">Simplified BSD</a> permitted



<a name="data-uri-to-buffer"></a>
### data-uri-to-buffer v4.0.1
#### 

##### Paths
* /home/runner/work/liam/liam

<a href="http://opensource.org/licenses/mit-license">MIT</a> permitted



<a name="data-view-buffer"></a>
### data-view-buffer v1.0.2
#### 

##### Paths
* /home/runner/work/liam/liam

<a href="http://opensource.org/licenses/mit-license">MIT</a> permitted



<a name="data-view-byte-length"></a>
### data-view-byte-length v1.0.2
#### 

##### Paths
* /home/runner/work/liam/liam

<a href="http://opensource.org/licenses/mit-license">MIT</a> permitted



<a name="data-view-byte-offset"></a>
### data-view-byte-offset v1.0.1
#### 

##### Paths
* /home/runner/work/liam/liam

<a href="http://opensource.org/licenses/mit-license">MIT</a> permitted



<a name="dataloader"></a>
### dataloader v1.4.0
#### 

##### Paths
* /home/runner/work/liam/liam

<a href="http://opensource.org/licenses/BSD-3-Clause">New BSD</a> permitted



<a name="date-fns"></a>
### date-fns v4.1.0
#### 

##### Paths
* /home/runner/work/liam/liam

<a href="http://opensource.org/licenses/mit-license">MIT</a> permitted



<a name="debug"></a>
### debug v3.2.7
#### 

##### Paths
* /home/runner/work/liam/liam

<a href="http://opensource.org/licenses/mit-license">MIT</a> permitted



<a name="decode-named-character-reference"></a>
### decode-named-character-reference v1.0.2
#### 

##### Paths
* /home/runner/work/liam/liam

<a href="http://opensource.org/licenses/mit-license">MIT</a> permitted



<a name="deep-eql"></a>
### deep-eql v5.0.2
#### 

##### Paths
* /home/runner/work/liam/liam

<a href="http://opensource.org/licenses/mit-license">MIT</a> permitted



<a name="deep-extend"></a>
### deep-extend v0.6.0
#### 

##### Paths
* /home/runner/work/liam/liam

<a href="http://opensource.org/licenses/mit-license">MIT</a> permitted



<a name="deep-is"></a>
### deep-is v0.1.4
#### 

##### Paths
* /home/runner/work/liam/liam

<a href="http://opensource.org/licenses/mit-license">MIT</a> permitted



<a name="deepmerge"></a>
### deepmerge v4.3.1
#### 

##### Paths
* /home/runner/work/liam/liam

<a href="http://opensource.org/licenses/mit-license">MIT</a> permitted



<a name="defaults"></a>
### defaults v1.0.4
#### 

##### Paths
* /home/runner/work/liam/liam

<a href="http://opensource.org/licenses/mit-license">MIT</a> permitted



<a name="define-data-property"></a>
### define-data-property v1.1.4
#### 

##### Paths
* /home/runner/work/liam/liam

<a href="http://opensource.org/licenses/mit-license">MIT</a> permitted



<a name="define-lazy-prop"></a>
### define-lazy-prop v2.0.0
#### 

##### Paths
* /home/runner/work/liam/liam

<a href="http://opensource.org/licenses/mit-license">MIT</a> permitted



<a name="define-properties"></a>
### define-properties v1.2.1
#### 

##### Paths
* /home/runner/work/liam/liam

<a href="http://opensource.org/licenses/mit-license">MIT</a> permitted



<a name="degenerator"></a>
### degenerator v5.0.1
#### 

##### Paths
* /home/runner/work/liam/liam

<a href="http://opensource.org/licenses/mit-license">MIT</a> permitted



<a name="del"></a>
### del v5.1.0
#### 

##### Paths
* /home/runner/work/liam/liam

<a href="http://opensource.org/licenses/mit-license">MIT</a> permitted



<a name="delayed-stream"></a>
### delayed-stream v1.0.0
#### 

##### Paths
* /home/runner/work/liam/liam

<a href="http://opensource.org/licenses/mit-license">MIT</a> permitted



<a name="deprecation"></a>
### deprecation v2.3.1
#### 

##### Paths
* /home/runner/work/liam/liam

<a href="http://en.wikipedia.org/wiki/ISC_license">ISC</a> permitted



<a name="dequal"></a>
### dequal v2.0.3
#### 

##### Paths
* /home/runner/work/liam/liam

<a href="http://opensource.org/licenses/mit-license">MIT</a> permitted



<a name="destyle.css"></a>
### destyle.css v4.0.1
#### 

##### Paths
* /home/runner/work/liam/liam

<a href="http://opensource.org/licenses/mit-license">MIT</a> permitted



<a name="detect-indent"></a>
### detect-indent v6.1.0
#### 

##### Paths
* /home/runner/work/liam/liam

<a href="http://opensource.org/licenses/mit-license">MIT</a> permitted



<a name="detect-libc"></a>
### detect-libc v2.0.3
#### 

##### Paths
* /home/runner/work/liam/liam

<a href="http://www.apache.org/licenses/LICENSE-2.0.txt">Apache 2.0</a> permitted



<a name="detect-node-es"></a>
### detect-node-es v1.1.0
#### 

##### Paths
* /home/runner/work/liam/liam

<a href="http://opensource.org/licenses/mit-license">MIT</a> permitted



<a name="devlop"></a>
### devlop v1.1.0
#### 

##### Paths
* /home/runner/work/liam/liam

<a href="http://opensource.org/licenses/mit-license">MIT</a> permitted



<a name="dezalgo"></a>
### dezalgo v1.0.4
#### 

##### Paths
* /home/runner/work/liam/liam

<a href="http://en.wikipedia.org/wiki/ISC_license">ISC</a> permitted



<a name="diff"></a>
### diff v4.0.2
#### 

##### Paths
* /home/runner/work/liam/liam

<a href="http://opensource.org/licenses/BSD-3-Clause">New BSD</a> permitted



<a name="dir-glob"></a>
### dir-glob v3.0.1
#### 

##### Paths
* /home/runner/work/liam/liam

<a href="http://opensource.org/licenses/mit-license">MIT</a> permitted



<a name="doctrine"></a>
### doctrine v2.1.0
#### 

##### Paths
* /home/runner/work/liam/liam

<a href="http://www.apache.org/licenses/LICENSE-2.0.txt">Apache 2.0</a> permitted



<a name="dom-serializer"></a>
### dom-serializer v2.0.0
#### 

##### Paths
* /home/runner/work/liam/liam

<a href="http://opensource.org/licenses/mit-license">MIT</a> permitted



<a name="domelementtype"></a>
### domelementtype v2.3.0
#### 

##### Paths
* /home/runner/work/liam/liam

<a href="http://opensource.org/licenses/bsd-license">Simplified BSD</a> permitted



<a name="domhandler"></a>
### domhandler v5.0.3
#### 

##### Paths
* /home/runner/work/liam/liam

<a href="http://opensource.org/licenses/bsd-license">Simplified BSD</a> permitted



<a name="domutils"></a>
### domutils v3.2.2
#### 

##### Paths
* /home/runner/work/liam/liam

<a href="http://opensource.org/licenses/bsd-license">Simplified BSD</a> permitted



<a name="dot-case"></a>
### dot-case v2.1.1
#### 

##### Paths
* /home/runner/work/liam/liam

<a href="http://opensource.org/licenses/mit-license">MIT</a> permitted



<a name="dotenv"></a>
### dotenv v16.4.7
#### 

##### Paths
* /home/runner/work/liam/liam

<a href="http://opensource.org/licenses/bsd-license">Simplified BSD</a> permitted



<a name="dunder-proto"></a>
### dunder-proto v1.0.1
#### 

##### Paths
* /home/runner/work/liam/liam

<a href="http://opensource.org/licenses/mit-license">MIT</a> permitted



<a name="eastasianwidth"></a>
### eastasianwidth v0.2.0
#### 

##### Paths
* /home/runner/work/liam/liam

<a href="http://opensource.org/licenses/mit-license">MIT</a> permitted



<a name="ecdsa-sig-formatter"></a>
### ecdsa-sig-formatter v1.0.11
#### 

##### Paths
* /home/runner/work/liam/liam

<a href="http://www.apache.org/licenses/LICENSE-2.0.txt">Apache 2.0</a> permitted



<a name="effect"></a>
### effect v3.6.5
#### 

##### Paths
* /home/runner/work/liam/liam

<a href="http://opensource.org/licenses/mit-license">MIT</a> permitted



<a name="electron-to-chromium"></a>
### electron-to-chromium v1.5.102
#### 

##### Paths
* /home/runner/work/liam/liam

<a href="http://en.wikipedia.org/wiki/ISC_license">ISC</a> permitted



<a name="elkjs"></a>
### elkjs v0.9.3
#### 

##### Paths
* /home/runner/work/liam/liam

<a href="https://www.eclipse.org/legal/epl-v20.html">Eclipse 2.0</a> permitted



<a name="emoji-regex"></a>
### emoji-regex v8.0.0
#### 

##### Paths
* /home/runner/work/liam/liam

<a href="http://opensource.org/licenses/mit-license">MIT</a> permitted



<a name="emoji-regex-xs"></a>
### emoji-regex-xs v1.0.0
#### 

##### Paths
* /home/runner/work/liam/liam

<a href="http://opensource.org/licenses/mit-license">MIT</a> permitted



<a name="encoding-sniffer"></a>
### encoding-sniffer v0.2.0
#### 

##### Paths
* /home/runner/work/liam/liam

<a href="http://opensource.org/licenses/mit-license">MIT</a> permitted



<a name="enhanced-resolve"></a>
### enhanced-resolve v5.18.1
#### 

##### Paths
* /home/runner/work/liam/liam

<a href="http://opensource.org/licenses/mit-license">MIT</a> permitted



<a name="enquirer"></a>
### enquirer v2.4.1
#### 

##### Paths
* /home/runner/work/liam/liam

<a href="http://opensource.org/licenses/mit-license">MIT</a> permitted



<a name="entities"></a>
### entities v4.5.0
#### 

##### Paths
* /home/runner/work/liam/liam

<a href="http://opensource.org/licenses/bsd-license">Simplified BSD</a> permitted



<a name="env-paths"></a>
### env-paths v2.2.1
#### 

##### Paths
* /home/runner/work/liam/liam

<a href="http://opensource.org/licenses/mit-license">MIT</a> permitted



<a name="error-ex"></a>
### error-ex v1.3.2
#### 

##### Paths
* /home/runner/work/liam/liam

<a href="http://opensource.org/licenses/mit-license">MIT</a> permitted



<a name="es-abstract"></a>
### es-abstract v1.23.9
#### 

##### Paths
* /home/runner/work/liam/liam

<a href="http://opensource.org/licenses/mit-license">MIT</a> permitted



<a name="es-define-property"></a>
### es-define-property v1.0.1
#### 

##### Paths
* /home/runner/work/liam/liam

<a href="http://opensource.org/licenses/mit-license">MIT</a> permitted



<a name="es-errors"></a>
### es-errors v1.3.0
#### 

##### Paths
* /home/runner/work/liam/liam

<a href="http://opensource.org/licenses/mit-license">MIT</a> permitted



<a name="es-iterator-helpers"></a>
### es-iterator-helpers v1.2.1
#### 

##### Paths
* /home/runner/work/liam/liam

<a href="http://opensource.org/licenses/mit-license">MIT</a> permitted



<a name="es-module-lexer"></a>
### es-module-lexer v1.6.0
#### 

##### Paths
* /home/runner/work/liam/liam

<a href="http://opensource.org/licenses/mit-license">MIT</a> permitted



<a name="es-object-atoms"></a>
### es-object-atoms v1.1.1
#### 

##### Paths
* /home/runner/work/liam/liam

<a href="http://opensource.org/licenses/mit-license">MIT</a> permitted



<a name="es-set-tostringtag"></a>
### es-set-tostringtag v2.1.0
#### 

##### Paths
* /home/runner/work/liam/liam

<a href="http://opensource.org/licenses/mit-license">MIT</a> permitted



<a name="es-shim-unscopables"></a>
### es-shim-unscopables v1.1.0
#### 

##### Paths
* /home/runner/work/liam/liam

<a href="http://opensource.org/licenses/mit-license">MIT</a> permitted



<a name="es-to-primitive"></a>
### es-to-primitive v1.3.0
#### 

##### Paths
* /home/runner/work/liam/liam

<a href="http://opensource.org/licenses/mit-license">MIT</a> permitted



<a name="esast-util-from-estree"></a>
### esast-util-from-estree v2.0.0
#### 

##### Paths
* /home/runner/work/liam/liam

<a href="http://opensource.org/licenses/mit-license">MIT</a> permitted



<a name="esast-util-from-js"></a>
### esast-util-from-js v2.0.1
#### 

##### Paths
* /home/runner/work/liam/liam

<a href="http://opensource.org/licenses/mit-license">MIT</a> permitted



<a name="esbuild"></a>
### esbuild v0.25.0
#### 

##### Paths
* /home/runner/work/liam/liam

<a href="http://opensource.org/licenses/mit-license">MIT</a> permitted



<a name="esbuild-register"></a>
### esbuild-register v3.6.0
#### 

##### Paths
* /home/runner/work/liam/liam

<a href="http://opensource.org/licenses/mit-license">MIT</a> permitted



<a name="escalade"></a>
### escalade v3.2.0
#### 

##### Paths
* /home/runner/work/liam/liam

<a href="http://opensource.org/licenses/mit-license">MIT</a> permitted



<a name="escape-string-regexp"></a>
### escape-string-regexp v1.0.5
#### 

##### Paths
* /home/runner/work/liam/liam

<a href="http://opensource.org/licenses/mit-license">MIT</a> permitted



<a name="escodegen"></a>
### escodegen v2.1.0
#### 

##### Paths
* /home/runner/work/liam/liam

<a href="http://opensource.org/licenses/bsd-license">Simplified BSD</a> permitted



<a name="eslint"></a>
### eslint v8.57.1
#### 

##### Paths
* /home/runner/work/liam/liam

<a href="http://opensource.org/licenses/mit-license">MIT</a> permitted



<a name="eslint-config-next"></a>
### eslint-config-next v15.0.3
#### 

##### Paths
* /home/runner/work/liam/liam

<a href="http://opensource.org/licenses/mit-license">MIT</a> permitted



<a name="eslint-import-resolver-node"></a>
### eslint-import-resolver-node v0.3.9
#### 

##### Paths
* /home/runner/work/liam/liam

<a href="http://opensource.org/licenses/mit-license">MIT</a> permitted



<a name="eslint-import-resolver-typescript"></a>
### eslint-import-resolver-typescript v3.8.3
#### 

##### Paths
* /home/runner/work/liam/liam

<a href="http://en.wikipedia.org/wiki/ISC_license">ISC</a> permitted



<a name="eslint-module-utils"></a>
### eslint-module-utils v2.12.0
#### 

##### Paths
* /home/runner/work/liam/liam

<a href="http://opensource.org/licenses/mit-license">MIT</a> permitted



<a name="eslint-plugin-import"></a>
### eslint-plugin-import v2.31.0
#### 

##### Paths
* /home/runner/work/liam/liam

<a href="http://opensource.org/licenses/mit-license">MIT</a> permitted



<a name="eslint-plugin-jsx-a11y"></a>
### eslint-plugin-jsx-a11y v6.10.2
#### 

##### Paths
* /home/runner/work/liam/liam

<a href="http://opensource.org/licenses/mit-license">MIT</a> permitted



<a name="eslint-plugin-react"></a>
### eslint-plugin-react v7.37.4
#### 

##### Paths
* /home/runner/work/liam/liam

<a href="http://opensource.org/licenses/mit-license">MIT</a> permitted



<a name="eslint-plugin-react-hooks"></a>
### eslint-plugin-react-hooks v5.2.0
#### 

##### Paths
* /home/runner/work/liam/liam

<a href="http://opensource.org/licenses/mit-license">MIT</a> permitted



<a name="eslint-scope"></a>
### eslint-scope v5.1.1
#### 

##### Paths
* /home/runner/work/liam/liam

<a href="http://opensource.org/licenses/bsd-license">Simplified BSD</a> permitted



<a name="eslint-visitor-keys"></a>
### eslint-visitor-keys v3.4.3
#### 

##### Paths
* /home/runner/work/liam/liam

<a href="http://www.apache.org/licenses/LICENSE-2.0.txt">Apache 2.0</a> permitted



<a name="espree"></a>
### espree v9.6.1
#### 

##### Paths
* /home/runner/work/liam/liam

<a href="http://opensource.org/licenses/bsd-license">Simplified BSD</a> permitted



<a name="esprima"></a>
### esprima v4.0.1
#### 

##### Paths
* /home/runner/work/liam/liam

<a href="http://opensource.org/licenses/bsd-license">Simplified BSD</a> permitted



<a name="esquery"></a>
### esquery v1.6.0
#### 

##### Paths
* /home/runner/work/liam/liam

<a href="http://opensource.org/licenses/BSD-3-Clause">New BSD</a> permitted



<a name="esrecurse"></a>
### esrecurse v4.3.0
#### 

##### Paths
* /home/runner/work/liam/liam

<a href="http://opensource.org/licenses/bsd-license">Simplified BSD</a> permitted



<a name="estraverse"></a>
### estraverse v4.3.0
#### 

##### Paths
* /home/runner/work/liam/liam

<a href="http://opensource.org/licenses/bsd-license">Simplified BSD</a> permitted



<a name="estree-util-attach-comments"></a>
### estree-util-attach-comments v3.0.0
#### 

##### Paths
* /home/runner/work/liam/liam

<a href="http://opensource.org/licenses/mit-license">MIT</a> permitted



<a name="estree-util-build-jsx"></a>
### estree-util-build-jsx v3.0.1
#### 

##### Paths
* /home/runner/work/liam/liam

<a href="http://opensource.org/licenses/mit-license">MIT</a> permitted



<a name="estree-util-is-identifier-name"></a>
### estree-util-is-identifier-name v3.0.0
#### 

##### Paths
* /home/runner/work/liam/liam

<a href="http://opensource.org/licenses/mit-license">MIT</a> permitted



<a name="estree-util-scope"></a>
### estree-util-scope v1.0.0
#### 

##### Paths
* /home/runner/work/liam/liam

<a href="http://opensource.org/licenses/mit-license">MIT</a> permitted



<a name="estree-util-to-js"></a>
### estree-util-to-js v2.0.0
#### 

##### Paths
* /home/runner/work/liam/liam

<a href="http://opensource.org/licenses/mit-license">MIT</a> permitted



<a name="estree-util-value-to-estree"></a>
### estree-util-value-to-estree v3.3.2
#### 

##### Paths
* /home/runner/work/liam/liam

<a href="http://opensource.org/licenses/mit-license">MIT</a> permitted



<a name="estree-util-visit"></a>
### estree-util-visit v2.0.0
#### 

##### Paths
* /home/runner/work/liam/liam

<a href="http://opensource.org/licenses/mit-license">MIT</a> permitted



<a name="estree-walker"></a>
### estree-walker v2.0.2
#### 

##### Paths
* /home/runner/work/liam/liam

<a href="http://opensource.org/licenses/mit-license">MIT</a> permitted



<a name="esutils"></a>
### esutils v2.0.3
#### 

##### Paths
* /home/runner/work/liam/liam

<a href="http://opensource.org/licenses/bsd-license">Simplified BSD</a> permitted



<a name="events"></a>
### events v3.3.0
#### 

##### Paths
* /home/runner/work/liam/liam

<a href="http://opensource.org/licenses/mit-license">MIT</a> permitted



<a name="execa"></a>
### execa v5.1.1
#### 

##### Paths
* /home/runner/work/liam/liam

<a href="http://opensource.org/licenses/mit-license">MIT</a> permitted



<a name="expect-type"></a>
### expect-type v1.2.0
#### 

##### Paths
* /home/runner/work/liam/liam

<a href="http://www.apache.org/licenses/LICENSE-2.0.txt">Apache 2.0</a> permitted



<a name="extend"></a>
### extend v3.0.2
#### 

##### Paths
* /home/runner/work/liam/liam

<a href="http://opensource.org/licenses/mit-license">MIT</a> permitted



<a name="extend-shallow"></a>
### extend-shallow v2.0.1
#### 

##### Paths
* /home/runner/work/liam/liam

<a href="http://opensource.org/licenses/mit-license">MIT</a> permitted



<a name="extendable-error"></a>
### extendable-error v0.1.7
#### 

##### Paths
* /home/runner/work/liam/liam

<a href="http://opensource.org/licenses/mit-license">MIT</a> permitted



<a name="external-editor"></a>
### external-editor v3.1.0
#### 

##### Paths
* /home/runner/work/liam/liam

<a href="http://opensource.org/licenses/mit-license">MIT</a> permitted



<a name="fast-check"></a>
### fast-check v3.21.0
#### 

##### Paths
* /home/runner/work/liam/liam

<a href="http://opensource.org/licenses/mit-license">MIT</a> permitted



<a name="fast-deep-equal"></a>
### fast-deep-equal v3.1.3
#### 

##### Paths
* /home/runner/work/liam/liam

<a href="http://opensource.org/licenses/mit-license">MIT</a> permitted



<a name="fast-glob"></a>
### fast-glob v3.3.1
#### 

##### Paths
* /home/runner/work/liam/liam

<a href="http://opensource.org/licenses/mit-license">MIT</a> permitted



<a name="fast-json-stable-stringify"></a>
### fast-json-stable-stringify v2.1.0
#### 

##### Paths
* /home/runner/work/liam/liam

<a href="http://opensource.org/licenses/mit-license">MIT</a> permitted



<a name="fast-levenshtein"></a>
### fast-levenshtein v2.0.6
#### 

##### Paths
* /home/runner/work/liam/liam

<a href="http://opensource.org/licenses/mit-license">MIT</a> permitted



<a name="fast-safe-stringify"></a>
### fast-safe-stringify v2.1.1
#### 

##### Paths
* /home/runner/work/liam/liam

<a href="http://opensource.org/licenses/mit-license">MIT</a> permitted



<a name="fast-uri"></a>
### fast-uri v3.0.6
#### 

##### Paths
* /home/runner/work/liam/liam

<a href="http://opensource.org/licenses/BSD-3-Clause">New BSD</a> permitted



<a name="fastq"></a>
### fastq v1.19.1
#### 

##### Paths
* /home/runner/work/liam/liam

<a href="http://en.wikipedia.org/wiki/ISC_license">ISC</a> permitted



<a name="fdir"></a>
### fdir v6.4.3
#### 

##### Paths
* /home/runner/work/liam/liam

<a href="http://opensource.org/licenses/mit-license">MIT</a> permitted



<a name="fetch-blob"></a>
### fetch-blob v3.2.0
#### 

##### Paths
* /home/runner/work/liam/liam

<a href="http://opensource.org/licenses/mit-license">MIT</a> permitted



<a name="figures"></a>
### figures v3.2.0
#### 

##### Paths
* /home/runner/work/liam/liam

<a href="http://opensource.org/licenses/mit-license">MIT</a> permitted



<a name="file-entry-cache"></a>
### file-entry-cache v6.0.1
#### 

##### Paths
* /home/runner/work/liam/liam

<a href="http://opensource.org/licenses/mit-license">MIT</a> permitted



<a name="fill-range"></a>
### fill-range v7.1.1
#### 

##### Paths
* /home/runner/work/liam/liam

<a href="http://opensource.org/licenses/mit-license">MIT</a> permitted



<a name="find-up"></a>
### find-up v4.1.0
#### 

##### Paths
* /home/runner/work/liam/liam

<a href="http://opensource.org/licenses/mit-license">MIT</a> permitted



<a name="find-yarn-workspace-root"></a>
### find-yarn-workspace-root v2.0.0
#### 

##### Paths
* /home/runner/work/liam/liam

<a href="http://www.apache.org/licenses/LICENSE-2.0.txt">Apache 2.0</a> permitted



<a name="flags"></a>
### flags v3.1.1
#### 

##### Paths
* /home/runner/work/liam/liam

<a href="http://opensource.org/licenses/mit-license">MIT</a> permitted



<a name="flat-cache"></a>
### flat-cache v3.2.0
#### 

##### Paths
* /home/runner/work/liam/liam

<a href="http://opensource.org/licenses/mit-license">MIT</a> permitted



<a name="flatted"></a>
### flatted v3.3.3
#### 

##### Paths
* /home/runner/work/liam/liam

<a href="http://en.wikipedia.org/wiki/ISC_license">ISC</a> permitted



<a name="for-each"></a>
### for-each v0.3.5
#### 

##### Paths
* /home/runner/work/liam/liam

<a href="http://opensource.org/licenses/mit-license">MIT</a> permitted



<a name="foreground-child"></a>
### foreground-child v3.3.0
#### 

##### Paths
* /home/runner/work/liam/liam

<a href="http://en.wikipedia.org/wiki/ISC_license">ISC</a> permitted



<a name="form-data"></a>
### form-data v4.0.2
#### 

##### Paths
* /home/runner/work/liam/liam

<a href="http://opensource.org/licenses/mit-license">MIT</a> permitted



<a name="formdata-polyfill"></a>
### formdata-polyfill v4.0.10
#### 

##### Paths
* /home/runner/work/liam/liam

<a href="http://opensource.org/licenses/mit-license">MIT</a> permitted



<a name="formidable"></a>
### formidable v2.1.2
#### 

##### Paths
* /home/runner/work/liam/liam

<a href="http://opensource.org/licenses/mit-license">MIT</a> permitted



<a name="forwarded-parse"></a>
### forwarded-parse v2.1.2
#### 

##### Paths
* /home/runner/work/liam/liam

<a href="http://opensource.org/licenses/mit-license">MIT</a> permitted



<a name="fs-extra"></a>
### fs-extra v7.0.1
#### 

##### Paths
* /home/runner/work/liam/liam

<a href="http://opensource.org/licenses/mit-license">MIT</a> permitted



<a name="fs.realpath"></a>
### fs.realpath v1.0.0
#### 

##### Paths
* /home/runner/work/liam/liam

<a href="http://en.wikipedia.org/wiki/ISC_license">ISC</a> permitted



<a name="fumadocs-core"></a>
### fumadocs-core v15.0.15
#### 

##### Paths
* /home/runner/work/liam/liam

<a href="http://opensource.org/licenses/mit-license">MIT</a> permitted



<a name="fumadocs-docgen"></a>
### fumadocs-docgen v2.0.0
#### 

##### Paths
* /home/runner/work/liam/liam

<a href="http://opensource.org/licenses/mit-license">MIT</a> permitted



<a name="fumadocs-mdx"></a>
### fumadocs-mdx v11.5.6
#### 

##### Paths
* /home/runner/work/liam/liam

<a href="http://opensource.org/licenses/mit-license">MIT</a> permitted



<a name="fumadocs-ui"></a>
### fumadocs-ui v15.0.15
#### 

##### Paths
* /home/runner/work/liam/liam

<a href="http://opensource.org/licenses/mit-license">MIT</a> permitted



<a name="function-bind"></a>
### function-bind v1.1.2
#### 

##### Paths
* /home/runner/work/liam/liam

<a href="http://opensource.org/licenses/mit-license">MIT</a> permitted



<a name="function.prototype.name"></a>
### function.prototype.name v1.1.8
#### 

##### Paths
* /home/runner/work/liam/liam

<a href="http://opensource.org/licenses/mit-license">MIT</a> permitted



<a name="functions-have-names"></a>
### functions-have-names v1.2.3
#### 

##### Paths
* /home/runner/work/liam/liam

<a href="http://opensource.org/licenses/mit-license">MIT</a> permitted



<a name="gensync"></a>
### gensync v1.0.0-beta.2
#### 

##### Paths
* /home/runner/work/liam/liam

<a href="http://opensource.org/licenses/mit-license">MIT</a> permitted



<a name="get-caller-file"></a>
### get-caller-file v2.0.5
#### 

##### Paths
* /home/runner/work/liam/liam

<a href="http://en.wikipedia.org/wiki/ISC_license">ISC</a> permitted



<a name="get-east-asian-width"></a>
### get-east-asian-width v1.3.0
#### 

##### Paths
* /home/runner/work/liam/liam

<a href="http://opensource.org/licenses/mit-license">MIT</a> permitted



<a name="get-intrinsic"></a>
### get-intrinsic v1.3.0
#### 

##### Paths
* /home/runner/work/liam/liam

<a href="http://opensource.org/licenses/mit-license">MIT</a> permitted



<a name="get-nonce"></a>
### get-nonce v1.0.1
#### 

##### Paths
* /home/runner/work/liam/liam

<a href="http://opensource.org/licenses/mit-license">MIT</a> permitted



<a name="get-proto"></a>
### get-proto v1.0.1
#### 

##### Paths
* /home/runner/work/liam/liam

<a href="http://opensource.org/licenses/mit-license">MIT</a> permitted



<a name="get-stream"></a>
### get-stream v6.0.1
#### 

##### Paths
* /home/runner/work/liam/liam

<a href="http://opensource.org/licenses/mit-license">MIT</a> permitted



<a name="get-symbol-description"></a>
### get-symbol-description v1.1.0
#### 

##### Paths
* /home/runner/work/liam/liam

<a href="http://opensource.org/licenses/mit-license">MIT</a> permitted



<a name="get-tsconfig"></a>
### get-tsconfig v4.10.0
#### 

##### Paths
* /home/runner/work/liam/liam

<a href="http://opensource.org/licenses/mit-license">MIT</a> permitted



<a name="get-uri"></a>
### get-uri v6.0.4
#### 

##### Paths
* /home/runner/work/liam/liam

<a href="http://opensource.org/licenses/mit-license">MIT</a> permitted



<a name="github-slugger"></a>
### github-slugger v2.0.0
#### 

##### Paths
* /home/runner/work/liam/liam

<a href="http://en.wikipedia.org/wiki/ISC_license">ISC</a> permitted



<a name="glob"></a>
### glob v7.2.3
#### 

##### Paths
* /home/runner/work/liam/liam

<a href="http://en.wikipedia.org/wiki/ISC_license">ISC</a> permitted



<a name="glob-parent"></a>
### glob-parent v5.1.2
#### 

##### Paths
* /home/runner/work/liam/liam

<a href="http://en.wikipedia.org/wiki/ISC_license">ISC</a> permitted



<a name="glob-to-regexp"></a>
### glob-to-regexp v0.4.1
#### 

##### Paths
* /home/runner/work/liam/liam

<a href="http://opensource.org/licenses/bsd-license">Simplified BSD</a> permitted



<a name="globals"></a>
### globals v11.12.0
#### 

##### Paths
* /home/runner/work/liam/liam

<a href="http://opensource.org/licenses/mit-license">MIT</a> permitted



<a name="globalthis"></a>
### globalthis v1.0.4
#### 

##### Paths
* /home/runner/work/liam/liam

<a href="http://opensource.org/licenses/mit-license">MIT</a> permitted



<a name="globby"></a>
### globby v10.0.2
#### 

##### Paths
* /home/runner/work/liam/liam

<a href="http://opensource.org/licenses/mit-license">MIT</a> permitted



<a name="globrex"></a>
### globrex v0.1.2
#### 

##### Paths
* /home/runner/work/liam/liam

<a href="http://opensource.org/licenses/mit-license">MIT</a> permitted



<a name="gopd"></a>
### gopd v1.2.0
#### 

##### Paths
* /home/runner/work/liam/liam

<a href="http://opensource.org/licenses/mit-license">MIT</a> permitted



<a name="graceful-fs"></a>
### graceful-fs v4.2.11
#### 

##### Paths
* /home/runner/work/liam/liam

<a href="http://en.wikipedia.org/wiki/ISC_license">ISC</a> permitted



<a name="gradient-string"></a>
### gradient-string v2.0.2
#### 

##### Paths
* /home/runner/work/liam/liam

<a href="http://opensource.org/licenses/mit-license">MIT</a> permitted



<a name="graphemer"></a>
### graphemer v1.4.0
#### 

##### Paths
* /home/runner/work/liam/liam

<a href="http://opensource.org/licenses/mit-license">MIT</a> permitted



<a name="graphlib"></a>
### graphlib v2.1.8
#### 

##### Paths
* /home/runner/work/liam/liam

<a href="http://opensource.org/licenses/mit-license">MIT</a> permitted



<a name="gray-matter"></a>
### gray-matter v4.0.3
#### 

##### Paths
* /home/runner/work/liam/liam

<a href="http://opensource.org/licenses/mit-license">MIT</a> permitted



<a name="handlebars"></a>
### handlebars v4.7.8
#### 

##### Paths
* /home/runner/work/liam/liam

<a href="http://opensource.org/licenses/mit-license">MIT</a> permitted



<a name="has-bigints"></a>
### has-bigints v1.1.0
#### 

##### Paths
* /home/runner/work/liam/liam

<a href="http://opensource.org/licenses/mit-license">MIT</a> permitted



<a name="has-flag"></a>
### has-flag v3.0.0
#### 

##### Paths
* /home/runner/work/liam/liam

<a href="http://opensource.org/licenses/mit-license">MIT</a> permitted



<a name="has-property-descriptors"></a>
### has-property-descriptors v1.0.2
#### 

##### Paths
* /home/runner/work/liam/liam

<a href="http://opensource.org/licenses/mit-license">MIT</a> permitted



<a name="has-proto"></a>
### has-proto v1.2.0
#### 

##### Paths
* /home/runner/work/liam/liam

<a href="http://opensource.org/licenses/mit-license">MIT</a> permitted



<a name="has-symbols"></a>
### has-symbols v1.1.0
#### 

##### Paths
* /home/runner/work/liam/liam

<a href="http://opensource.org/licenses/mit-license">MIT</a> permitted



<a name="has-tostringtag"></a>
### has-tostringtag v1.0.2
#### 

##### Paths
* /home/runner/work/liam/liam

<a href="http://opensource.org/licenses/mit-license">MIT</a> permitted



<a name="hasown"></a>
### hasown v2.0.2
#### 

##### Paths
* /home/runner/work/liam/liam

<a href="http://opensource.org/licenses/mit-license">MIT</a> permitted



<a name="hast-util-to-estree"></a>
### hast-util-to-estree v3.1.3
#### 

##### Paths
* /home/runner/work/liam/liam

<a href="http://opensource.org/licenses/mit-license">MIT</a> permitted



<a name="hast-util-to-html"></a>
### hast-util-to-html v9.0.5
#### 

##### Paths
* /home/runner/work/liam/liam

<a href="http://opensource.org/licenses/mit-license">MIT</a> permitted



<a name="hast-util-to-jsx-runtime"></a>
### hast-util-to-jsx-runtime v2.3.6
#### 

##### Paths
* /home/runner/work/liam/liam

<a href="http://opensource.org/licenses/mit-license">MIT</a> permitted



<a name="hast-util-to-string"></a>
### hast-util-to-string v3.0.1
#### 

##### Paths
* /home/runner/work/liam/liam

<a href="http://opensource.org/licenses/mit-license">MIT</a> permitted



<a name="hast-util-whitespace"></a>
### hast-util-whitespace v3.0.0
#### 

##### Paths
* /home/runner/work/liam/liam

<a href="http://opensource.org/licenses/mit-license">MIT</a> permitted



<a name="header-case"></a>
### header-case v1.0.1
#### 

##### Paths
* /home/runner/work/liam/liam

<a href="http://opensource.org/licenses/mit-license">MIT</a> permitted



<a name="hexoid"></a>
### hexoid v1.0.0
#### 

##### Paths
* /home/runner/work/liam/liam

<a href="http://opensource.org/licenses/mit-license">MIT</a> permitted



<a name="hoist-non-react-statics"></a>
### hoist-non-react-statics v3.3.2
#### 

##### Paths
* /home/runner/work/liam/liam

<a href="http://opensource.org/licenses/BSD-3-Clause">New BSD</a> permitted



<a name="hosted-git-info"></a>
### hosted-git-info v7.0.2
#### 

##### Paths
* /home/runner/work/liam/liam

<a href="http://en.wikipedia.org/wiki/ISC_license">ISC</a> permitted



<a name="html-tags"></a>
### html-tags v3.3.1
#### 

##### Paths
* /home/runner/work/liam/liam

<a href="http://opensource.org/licenses/mit-license">MIT</a> permitted



<a name="html-void-elements"></a>
### html-void-elements v3.0.0
#### 

##### Paths
* /home/runner/work/liam/liam

<a href="http://opensource.org/licenses/mit-license">MIT</a> permitted



<a name="htmlparser2"></a>
### htmlparser2 v9.1.0
#### 

##### Paths
* /home/runner/work/liam/liam

<a href="http://opensource.org/licenses/mit-license">MIT</a> permitted



<a name="http-proxy-agent"></a>
### http-proxy-agent v7.0.2
#### 

##### Paths
* /home/runner/work/liam/liam

<a href="http://opensource.org/licenses/mit-license">MIT</a> permitted



<a name="https-proxy-agent"></a>
### https-proxy-agent v5.0.1
#### 

##### Paths
* /home/runner/work/liam/liam

<a href="http://opensource.org/licenses/mit-license">MIT</a> permitted



<a name="human-id"></a>
### human-id v1.0.2
#### 

##### Paths
* /home/runner/work/liam/liam

<a href="http://opensource.org/licenses/mit-license">MIT</a> permitted



<a name="human-signals"></a>
### human-signals v2.1.0
#### 

##### Paths
* /home/runner/work/liam/liam

<a href="http://www.apache.org/licenses/LICENSE-2.0.txt">Apache 2.0</a> permitted



<a name="hyperdyperid"></a>
### hyperdyperid v1.2.0
#### 

##### Paths
* /home/runner/work/liam/liam

<a href="http://opensource.org/licenses/mit-license">MIT</a> permitted



<a name="iconv-lite"></a>
### iconv-lite v0.4.24
#### 

##### Paths
* /home/runner/work/liam/liam

<a href="http://opensource.org/licenses/mit-license">MIT</a> permitted



<a name="icss-replace-symbols"></a>
### icss-replace-symbols v1.1.0
#### 

##### Paths
* /home/runner/work/liam/liam

<a href="http://en.wikipedia.org/wiki/ISC_license">ISC</a> permitted



<a name="icss-utils"></a>
### icss-utils v5.1.0
#### 

##### Paths
* /home/runner/work/liam/liam

<a href="http://en.wikipedia.org/wiki/ISC_license">ISC</a> permitted



<a name="ieee754"></a>
### ieee754 v1.2.1
#### 

##### Paths
* /home/runner/work/liam/liam

<a href="http://opensource.org/licenses/BSD-3-Clause">New BSD</a> permitted



<a name="ignore"></a>
### ignore v5.3.2
#### 

##### Paths
* /home/runner/work/liam/liam

<a href="http://opensource.org/licenses/mit-license">MIT</a> permitted



<a name="image-size"></a>
### image-size v2.0.0
#### 

##### Paths
* /home/runner/work/liam/liam

<a href="http://opensource.org/licenses/mit-license">MIT</a> permitted



<a name="import-fresh"></a>
### import-fresh v3.3.1
#### 

##### Paths
* /home/runner/work/liam/liam

<a href="http://opensource.org/licenses/mit-license">MIT</a> permitted



<a name="import-in-the-middle"></a>
### import-in-the-middle v1.13.1
#### 

##### Paths
* /home/runner/work/liam/liam

<a href="http://www.apache.org/licenses/LICENSE-2.0.txt">Apache 2.0</a> permitted



<a name="imurmurhash"></a>
### imurmurhash v0.1.4
#### 

##### Paths
* /home/runner/work/liam/liam

<a href="http://opensource.org/licenses/mit-license">MIT</a> permitted



<a name="indent-string"></a>
### indent-string v4.0.0
#### 

##### Paths
* /home/runner/work/liam/liam

<a href="http://opensource.org/licenses/mit-license">MIT</a> permitted



<a name="inflight"></a>
### inflight v1.0.6
#### 

##### Paths
* /home/runner/work/liam/liam

<a href="http://en.wikipedia.org/wiki/ISC_license">ISC</a> permitted



<a name="inherits"></a>
### inherits v2.0.3
#### 

##### Paths
* /home/runner/work/liam/liam

<a href="http://en.wikipedia.org/wiki/ISC_license">ISC</a> permitted



<a name="ini"></a>
### ini v1.3.8
#### 

##### Paths
* /home/runner/work/liam/liam

<a href="http://en.wikipedia.org/wiki/ISC_license">ISC</a> permitted



<a name="inline-style-parser"></a>
### inline-style-parser v0.2.4
#### 

##### Paths
* /home/runner/work/liam/liam

<a href="http://opensource.org/licenses/mit-license">MIT</a> permitted



<a name="inquirer"></a>
### inquirer v7.3.3
#### 

##### Paths
* /home/runner/work/liam/liam

<a href="http://opensource.org/licenses/mit-license">MIT</a> permitted



<a name="internal-slot"></a>
### internal-slot v1.1.0
#### 

##### Paths
* /home/runner/work/liam/liam

<a href="http://opensource.org/licenses/mit-license">MIT</a> permitted



<a name="ip-address"></a>
### ip-address v9.0.5
#### 

##### Paths
* /home/runner/work/liam/liam

<a href="http://opensource.org/licenses/mit-license">MIT</a> permitted



<a name="is-alphabetical"></a>
### is-alphabetical v2.0.1
#### 

##### Paths
* /home/runner/work/liam/liam

<a href="http://opensource.org/licenses/mit-license">MIT</a> permitted



<a name="is-alphanumerical"></a>
### is-alphanumerical v2.0.1
#### 

##### Paths
* /home/runner/work/liam/liam

<a href="http://opensource.org/licenses/mit-license">MIT</a> permitted



<a name="is-arguments"></a>
### is-arguments v1.2.0
#### 

##### Paths
* /home/runner/work/liam/liam

<a href="http://opensource.org/licenses/mit-license">MIT</a> permitted



<a name="is-array-buffer"></a>
### is-array-buffer v3.0.5
#### 

##### Paths
* /home/runner/work/liam/liam

<a href="http://opensource.org/licenses/mit-license">MIT</a> permitted



<a name="is-arrayish"></a>
### is-arrayish v0.2.1
#### 

##### Paths
* /home/runner/work/liam/liam

<a href="http://opensource.org/licenses/mit-license">MIT</a> permitted



<a name="is-async-function"></a>
### is-async-function v2.1.1
#### 

##### Paths
* /home/runner/work/liam/liam

<a href="http://opensource.org/licenses/mit-license">MIT</a> permitted



<a name="is-bigint"></a>
### is-bigint v1.1.0
#### 

##### Paths
* /home/runner/work/liam/liam

<a href="http://opensource.org/licenses/mit-license">MIT</a> permitted



<a name="is-binary-path"></a>
### is-binary-path v2.1.0
#### 

##### Paths
* /home/runner/work/liam/liam

<a href="http://opensource.org/licenses/mit-license">MIT</a> permitted



<a name="is-boolean-object"></a>
### is-boolean-object v1.2.2
#### 

##### Paths
* /home/runner/work/liam/liam

<a href="http://opensource.org/licenses/mit-license">MIT</a> permitted



<a name="is-bun-module"></a>
### is-bun-module v1.3.0
#### 

##### Paths
* /home/runner/work/liam/liam

<a href="http://opensource.org/licenses/mit-license">MIT</a> permitted



<a name="is-callable"></a>
### is-callable v1.2.7
#### 

##### Paths
* /home/runner/work/liam/liam

<a href="http://opensource.org/licenses/mit-license">MIT</a> permitted



<a name="is-core-module"></a>
### is-core-module v2.16.1
#### 

##### Paths
* /home/runner/work/liam/liam

<a href="http://opensource.org/licenses/mit-license">MIT</a> permitted



<a name="is-data-view"></a>
### is-data-view v1.0.2
#### 

##### Paths
* /home/runner/work/liam/liam

<a href="http://opensource.org/licenses/mit-license">MIT</a> permitted



<a name="is-date-object"></a>
### is-date-object v1.1.0
#### 

##### Paths
* /home/runner/work/liam/liam

<a href="http://opensource.org/licenses/mit-license">MIT</a> permitted



<a name="is-decimal"></a>
### is-decimal v2.0.1
#### 

##### Paths
* /home/runner/work/liam/liam

<a href="http://opensource.org/licenses/mit-license">MIT</a> permitted



<a name="is-docker"></a>
### is-docker v2.2.1
#### 

##### Paths
* /home/runner/work/liam/liam

<a href="http://opensource.org/licenses/mit-license">MIT</a> permitted



<a name="is-extendable"></a>
### is-extendable v0.1.1
#### 

##### Paths
* /home/runner/work/liam/liam

<a href="http://opensource.org/licenses/mit-license">MIT</a> permitted



<a name="is-extglob"></a>
### is-extglob v2.1.1
#### 

##### Paths
* /home/runner/work/liam/liam

<a href="http://opensource.org/licenses/mit-license">MIT</a> permitted



<a name="is-finalizationregistry"></a>
### is-finalizationregistry v1.1.1
#### 

##### Paths
* /home/runner/work/liam/liam

<a href="http://opensource.org/licenses/mit-license">MIT</a> permitted



<a name="is-fullwidth-code-point"></a>
### is-fullwidth-code-point v3.0.0
#### 

##### Paths
* /home/runner/work/liam/liam

<a href="http://opensource.org/licenses/mit-license">MIT</a> permitted



<a name="is-generator-function"></a>
### is-generator-function v1.1.0
#### 

##### Paths
* /home/runner/work/liam/liam

<a href="http://opensource.org/licenses/mit-license">MIT</a> permitted



<a name="is-glob"></a>
### is-glob v4.0.3
#### 

##### Paths
* /home/runner/work/liam/liam

<a href="http://opensource.org/licenses/mit-license">MIT</a> permitted



<a name="is-hexadecimal"></a>
### is-hexadecimal v2.0.1
#### 

##### Paths
* /home/runner/work/liam/liam

<a href="http://opensource.org/licenses/mit-license">MIT</a> permitted



<a name="is-interactive"></a>
### is-interactive v1.0.0
#### 

##### Paths
* /home/runner/work/liam/liam

<a href="http://opensource.org/licenses/mit-license">MIT</a> permitted



<a name="is-lower-case"></a>
### is-lower-case v1.1.3
#### 

##### Paths
* /home/runner/work/liam/liam

<a href="http://opensource.org/licenses/mit-license">MIT</a> permitted



<a name="is-map"></a>
### is-map v2.0.3
#### 

##### Paths
* /home/runner/work/liam/liam

<a href="http://opensource.org/licenses/mit-license">MIT</a> permitted



<a name="is-module"></a>
### is-module v1.0.0
#### 

##### Paths
* /home/runner/work/liam/liam

<a href="http://opensource.org/licenses/mit-license">MIT</a> permitted



<a name="is-nan"></a>
### is-nan v1.3.2
#### 

##### Paths
* /home/runner/work/liam/liam

<a href="http://opensource.org/licenses/mit-license">MIT</a> permitted



<a name="is-number"></a>
### is-number v7.0.0
#### 

##### Paths
* /home/runner/work/liam/liam

<a href="http://opensource.org/licenses/mit-license">MIT</a> permitted



<a name="is-number-object"></a>
### is-number-object v1.1.1
#### 

##### Paths
* /home/runner/work/liam/liam

<a href="http://opensource.org/licenses/mit-license">MIT</a> permitted



<a name="is-path-cwd"></a>
### is-path-cwd v2.2.0
#### 

##### Paths
* /home/runner/work/liam/liam

<a href="http://opensource.org/licenses/mit-license">MIT</a> permitted



<a name="is-path-inside"></a>
### is-path-inside v3.0.3
#### 

##### Paths
* /home/runner/work/liam/liam

<a href="http://opensource.org/licenses/mit-license">MIT</a> permitted



<a name="is-plain-obj"></a>
### is-plain-obj v4.1.0
#### 

##### Paths
* /home/runner/work/liam/liam

<a href="http://opensource.org/licenses/mit-license">MIT</a> permitted



<a name="is-plain-object"></a>
### is-plain-object v5.0.0
#### 

##### Paths
* /home/runner/work/liam/liam

<a href="http://opensource.org/licenses/mit-license">MIT</a> permitted



<a name="is-reference"></a>
### is-reference v1.2.1
#### 

##### Paths
* /home/runner/work/liam/liam

<a href="http://opensource.org/licenses/mit-license">MIT</a> permitted



<a name="is-regex"></a>
### is-regex v1.2.1
#### 

##### Paths
* /home/runner/work/liam/liam

<a href="http://opensource.org/licenses/mit-license">MIT</a> permitted



<a name="is-set"></a>
### is-set v2.0.3
#### 

##### Paths
* /home/runner/work/liam/liam

<a href="http://opensource.org/licenses/mit-license">MIT</a> permitted



<a name="is-shared-array-buffer"></a>
### is-shared-array-buffer v1.0.4
#### 

##### Paths
* /home/runner/work/liam/liam

<a href="http://opensource.org/licenses/mit-license">MIT</a> permitted



<a name="is-stream"></a>
### is-stream v2.0.1
#### 

##### Paths
* /home/runner/work/liam/liam

<a href="http://opensource.org/licenses/mit-license">MIT</a> permitted



<a name="is-string"></a>
### is-string v1.1.1
#### 

##### Paths
* /home/runner/work/liam/liam

<a href="http://opensource.org/licenses/mit-license">MIT</a> permitted



<a name="is-subdir"></a>
### is-subdir v1.2.0
#### 

##### Paths
* /home/runner/work/liam/liam

<a href="http://opensource.org/licenses/mit-license">MIT</a> permitted



<a name="is-symbol"></a>
### is-symbol v1.1.1
#### 

##### Paths
* /home/runner/work/liam/liam

<a href="http://opensource.org/licenses/mit-license">MIT</a> permitted



<a name="is-there"></a>
### is-there v4.5.2
#### 

##### Paths
* /home/runner/work/liam/liam

<a href="http://opensource.org/licenses/mit-license">MIT</a> permitted



<a name="is-typed-array"></a>
### is-typed-array v1.1.15
#### 

##### Paths
* /home/runner/work/liam/liam

<a href="http://opensource.org/licenses/mit-license">MIT</a> permitted



<a name="is-unicode-supported"></a>
### is-unicode-supported v0.1.0
#### 

##### Paths
* /home/runner/work/liam/liam

<a href="http://opensource.org/licenses/mit-license">MIT</a> permitted



<a name="is-upper-case"></a>
### is-upper-case v1.1.2
#### 

##### Paths
* /home/runner/work/liam/liam

<a href="http://opensource.org/licenses/mit-license">MIT</a> permitted



<a name="is-weakmap"></a>
### is-weakmap v2.0.2
#### 

##### Paths
* /home/runner/work/liam/liam

<a href="http://opensource.org/licenses/mit-license">MIT</a> permitted



<a name="is-weakref"></a>
### is-weakref v1.1.1
#### 

##### Paths
* /home/runner/work/liam/liam

<a href="http://opensource.org/licenses/mit-license">MIT</a> permitted



<a name="is-weakset"></a>
### is-weakset v2.0.4
#### 

##### Paths
* /home/runner/work/liam/liam

<a href="http://opensource.org/licenses/mit-license">MIT</a> permitted



<a name="is-windows"></a>
### is-windows v1.0.2
#### 

##### Paths
* /home/runner/work/liam/liam

<a href="http://opensource.org/licenses/mit-license">MIT</a> permitted



<a name="is-wsl"></a>
### is-wsl v2.2.0
#### 

##### Paths
* /home/runner/work/liam/liam

<a href="http://opensource.org/licenses/mit-license">MIT</a> permitted



<a name="isarray"></a>
### isarray v2.0.5
#### 

##### Paths
* /home/runner/work/liam/liam

<a href="http://opensource.org/licenses/mit-license">MIT</a> permitted



<a name="isbinaryfile"></a>
### isbinaryfile v4.0.10
#### 

##### Paths
* /home/runner/work/liam/liam

<a href="http://opensource.org/licenses/mit-license">MIT</a> permitted



<a name="isexe"></a>
### isexe v2.0.0
#### 

##### Paths
* /home/runner/work/liam/liam

<a href="http://en.wikipedia.org/wiki/ISC_license">ISC</a> permitted



<a name="iterator.prototype"></a>
### iterator.prototype v1.1.5
#### 

##### Paths
* /home/runner/work/liam/liam

<a href="http://opensource.org/licenses/mit-license">MIT</a> permitted



<a name="jackspeak"></a>
### jackspeak v3.4.3
#### 

##### Paths
* /home/runner/work/liam/liam

BlueOak-1.0.0 permitted



<a name="jest-worker"></a>
### jest-worker v27.5.1
#### 

##### Paths
* /home/runner/work/liam/liam

<a href="http://opensource.org/licenses/mit-license">MIT</a> permitted



<a name="jiti"></a>
### jiti v2.4.2
#### 

##### Paths
* /home/runner/work/liam/liam

<a href="http://opensource.org/licenses/mit-license">MIT</a> permitted



<a name="jose"></a>
### jose v5.10.0
#### 

##### Paths
* /home/runner/work/liam/liam

<a href="http://opensource.org/licenses/mit-license">MIT</a> permitted



<a name="js-tokens"></a>
### js-tokens v4.0.0
#### 

##### Paths
* /home/runner/work/liam/liam

<a href="http://opensource.org/licenses/mit-license">MIT</a> permitted



<a name="js-yaml"></a>
### js-yaml v3.14.1
#### 

##### Paths
* /home/runner/work/liam/liam

<a href="http://opensource.org/licenses/mit-license">MIT</a> permitted



<a name="jsbn"></a>
### jsbn v1.1.0
#### 

##### Paths
* /home/runner/work/liam/liam

<a href="http://opensource.org/licenses/mit-license">MIT</a> permitted



<a name="jsdoc-type-pratt-parser"></a>
### jsdoc-type-pratt-parser v4.1.0
#### 

##### Paths
* /home/runner/work/liam/liam

<a href="http://opensource.org/licenses/mit-license">MIT</a> permitted



<a name="jsesc"></a>
### jsesc v3.1.0
#### 

##### Paths
* /home/runner/work/liam/liam

<a href="http://opensource.org/licenses/mit-license">MIT</a> permitted



<a name="json-buffer"></a>
### json-buffer v3.0.1
#### 

##### Paths
* /home/runner/work/liam/liam

<a href="http://opensource.org/licenses/mit-license">MIT</a> permitted



<a name="json-parse-even-better-errors"></a>
### json-parse-even-better-errors v2.3.1
#### 

##### Paths
* /home/runner/work/liam/liam

<a href="http://opensource.org/licenses/mit-license">MIT</a> permitted



<a name="json-refs"></a>
### json-refs v3.0.15
#### 

##### Paths
* /home/runner/work/liam/liam

<a href="http://opensource.org/licenses/mit-license">MIT</a> permitted



<a name="json-schema-to-zod"></a>
### json-schema-to-zod v2.6.0
#### 

##### Paths
* /home/runner/work/liam/liam

<a href="http://en.wikipedia.org/wiki/ISC_license">ISC</a> permitted



<a name="json-schema-traverse"></a>
### json-schema-traverse v0.4.1
#### 

##### Paths
* /home/runner/work/liam/liam

<a href="http://opensource.org/licenses/mit-license">MIT</a> permitted



<a name="json-stable-stringify"></a>
### json-stable-stringify v1.2.1
#### 

##### Paths
* /home/runner/work/liam/liam

<a href="http://opensource.org/licenses/mit-license">MIT</a> permitted



<a name="json-stable-stringify-without-jsonify"></a>
### json-stable-stringify-without-jsonify v1.0.1
#### 

##### Paths
* /home/runner/work/liam/liam

<a href="http://opensource.org/licenses/mit-license">MIT</a> permitted



<a name="json5"></a>
### json5 v1.0.2
#### 

##### Paths
* /home/runner/work/liam/liam

<a href="http://opensource.org/licenses/mit-license">MIT</a> permitted



<a name="jsonc-parser"></a>
### jsonc-parser v3.3.1
#### 

##### Paths
* /home/runner/work/liam/liam

<a href="http://opensource.org/licenses/mit-license">MIT</a> permitted



<a name="jsonfile"></a>
### jsonfile v4.0.0
#### 

##### Paths
* /home/runner/work/liam/liam

<a href="http://opensource.org/licenses/mit-license">MIT</a> permitted



<a name="jsonify"></a>
### jsonify v0.0.1
#### 

##### Paths
* /home/runner/work/liam/liam

Public Domain manually approved

>Public Domain is compatible with Apache-2.0. But it is not a software license. See https://github.com/liam-hq/liam/issues/111

><cite> OSPO @masutaka 2024-11-29</cite>



<a name="jsonwebtoken"></a>
### jsonwebtoken v9.0.2
#### 

##### Paths
* /home/runner/work/liam/liam

<a href="http://opensource.org/licenses/mit-license">MIT</a> permitted



<a name="jsx-ast-utils"></a>
### jsx-ast-utils v3.3.5
#### 

##### Paths
* /home/runner/work/liam/liam

<a href="http://opensource.org/licenses/mit-license">MIT</a> permitted



<a name="jwa"></a>
### jwa v1.4.1
#### 

##### Paths
* /home/runner/work/liam/liam

<a href="http://opensource.org/licenses/mit-license">MIT</a> permitted



<a name="jws"></a>
### jws v3.2.2
#### 

##### Paths
* /home/runner/work/liam/liam

<a href="http://opensource.org/licenses/mit-license">MIT</a> permitted



<a name="keyv"></a>
### keyv v4.5.4
#### 

##### Paths
* /home/runner/work/liam/liam

<a href="http://opensource.org/licenses/mit-license">MIT</a> permitted



<a name="kind-of"></a>
### kind-of v6.0.3
#### 

##### Paths
* /home/runner/work/liam/liam

<a href="http://opensource.org/licenses/mit-license">MIT</a> permitted



<a name="klaw-sync"></a>
### klaw-sync v6.0.0
#### 

##### Paths
* /home/runner/work/liam/liam

<a href="http://opensource.org/licenses/mit-license">MIT</a> permitted



<a name="kleur"></a>
### kleur v3.0.3
#### 

##### Paths
* /home/runner/work/liam/liam

<a href="http://opensource.org/licenses/mit-license">MIT</a> permitted



<a name="language-subtag-registry"></a>
### language-subtag-registry v0.3.23
#### 

##### Paths
* /home/runner/work/liam/liam

<a href="http://creativecommons.org/publicdomain/zero/1.0">CC0 1.0 Universal</a> permitted



<a name="language-tags"></a>
### language-tags v1.0.9
#### 

##### Paths
* /home/runner/work/liam/liam

<a href="http://opensource.org/licenses/mit-license">MIT</a> permitted



<a name="levn"></a>
### levn v0.4.1
#### 

##### Paths
* /home/runner/work/liam/liam

<a href="http://opensource.org/licenses/mit-license">MIT</a> permitted



<a name="lightningcss"></a>
### lightningcss v1.29.2
#### 

##### Paths
* /home/runner/work/liam/liam

<a href="https://www.mozilla.org/media/MPL/2.0/index.815ca599c9df.txt">Mozilla Public License 2.0</a> permitted



<a name="lightningcss-linux-x64-gnu"></a>
### lightningcss-linux-x64-gnu v1.29.2
#### 

##### Paths
* /home/runner/work/liam/liam

<a href="https://www.mozilla.org/media/MPL/2.0/index.815ca599c9df.txt">Mozilla Public License 2.0</a> permitted



<a name="lightningcss-linux-x64-musl"></a>
### lightningcss-linux-x64-musl v1.29.2
#### 

##### Paths
* /home/runner/work/liam/liam

<a href="https://www.mozilla.org/media/MPL/2.0/index.815ca599c9df.txt">Mozilla Public License 2.0</a> permitted



<a name="lines-and-columns"></a>
### lines-and-columns v1.2.4
#### 

##### Paths
* /home/runner/work/liam/liam

<a href="http://opensource.org/licenses/mit-license">MIT</a> permitted



<a name="loader-runner"></a>
### loader-runner v4.3.0
#### 

##### Paths
* /home/runner/work/liam/liam

<a href="http://opensource.org/licenses/mit-license">MIT</a> permitted



<a name="locate-path"></a>
### locate-path v5.0.0
#### 

##### Paths
* /home/runner/work/liam/liam

<a href="http://opensource.org/licenses/mit-license">MIT</a> permitted



<a name="lodash"></a>
### lodash v4.17.21
#### 

##### Paths
* /home/runner/work/liam/liam

<a href="http://opensource.org/licenses/mit-license">MIT</a> permitted



<a name="lodash.get"></a>
### lodash.get v4.4.2
#### 

##### Paths
* /home/runner/work/liam/liam

<a href="http://opensource.org/licenses/mit-license">MIT</a> permitted



<a name="lodash.includes"></a>
### lodash.includes v4.3.0
#### 

##### Paths
* /home/runner/work/liam/liam

<a href="http://opensource.org/licenses/mit-license">MIT</a> permitted



<a name="lodash.isboolean"></a>
### lodash.isboolean v3.0.3
#### 

##### Paths
* /home/runner/work/liam/liam

<a href="http://opensource.org/licenses/mit-license">MIT</a> permitted



<a name="lodash.isinteger"></a>
### lodash.isinteger v4.0.4
#### 

##### Paths
* /home/runner/work/liam/liam

<a href="http://opensource.org/licenses/mit-license">MIT</a> permitted



<a name="lodash.isnumber"></a>
### lodash.isnumber v3.0.3
#### 

##### Paths
* /home/runner/work/liam/liam

<a href="http://opensource.org/licenses/mit-license">MIT</a> permitted



<a name="lodash.isplainobject"></a>
### lodash.isplainobject v4.0.6
#### 

##### Paths
* /home/runner/work/liam/liam

<a href="http://opensource.org/licenses/mit-license">MIT</a> permitted



<a name="lodash.isstring"></a>
### lodash.isstring v4.0.1
#### 

##### Paths
* /home/runner/work/liam/liam

<a href="http://opensource.org/licenses/mit-license">MIT</a> permitted



<a name="lodash.merge"></a>
### lodash.merge v4.6.2
#### 

##### Paths
* /home/runner/work/liam/liam

<a href="http://opensource.org/licenses/mit-license">MIT</a> permitted



<a name="lodash.once"></a>
### lodash.once v4.1.1
#### 

##### Paths
* /home/runner/work/liam/liam

<a href="http://opensource.org/licenses/mit-license">MIT</a> permitted



<a name="lodash.startcase"></a>
### lodash.startcase v4.4.0
#### 

##### Paths
* /home/runner/work/liam/liam

<a href="http://opensource.org/licenses/mit-license">MIT</a> permitted



<a name="log-symbols"></a>
### log-symbols v3.0.0
#### 

##### Paths
* /home/runner/work/liam/liam

<a href="http://opensource.org/licenses/mit-license">MIT</a> permitted



<a name="longest-streak"></a>
### longest-streak v3.1.0
#### 

##### Paths
* /home/runner/work/liam/liam

<a href="http://opensource.org/licenses/mit-license">MIT</a> permitted



<a name="loose-envify"></a>
### loose-envify v1.4.0
#### 

##### Paths
* /home/runner/work/liam/liam

<a href="http://opensource.org/licenses/mit-license">MIT</a> permitted



<a name="loupe"></a>
### loupe v3.1.3
#### 

##### Paths
* /home/runner/work/liam/liam

<a href="http://opensource.org/licenses/mit-license">MIT</a> permitted



<a name="lower-case"></a>
### lower-case v1.1.4
#### 

##### Paths
* /home/runner/work/liam/liam

<a href="http://opensource.org/licenses/mit-license">MIT</a> permitted



<a name="lower-case-first"></a>
### lower-case-first v1.0.2
#### 

##### Paths
* /home/runner/work/liam/liam

<a href="http://opensource.org/licenses/mit-license">MIT</a> permitted



<a name="lru-cache"></a>
### lru-cache v5.1.1
#### 

##### Paths
* /home/runner/work/liam/liam

<a href="http://en.wikipedia.org/wiki/ISC_license">ISC</a> permitted



<a name="lucide-react"></a>
### lucide-react v0.451.0
#### 

##### Paths
* /home/runner/work/liam/liam

<a href="http://en.wikipedia.org/wiki/ISC_license">ISC</a> permitted



<a name="magic-string"></a>
### magic-string v0.30.8
#### 

##### Paths
* /home/runner/work/liam/liam

<a href="http://opensource.org/licenses/mit-license">MIT</a> permitted



<a name="make-error"></a>
### make-error v1.3.6
#### 

##### Paths
* /home/runner/work/liam/liam

<a href="http://en.wikipedia.org/wiki/ISC_license">ISC</a> permitted



<a name="markdown-extensions"></a>
### markdown-extensions v2.0.0
#### 

##### Paths
* /home/runner/work/liam/liam

<a href="http://opensource.org/licenses/mit-license">MIT</a> permitted



<a name="markdown-table"></a>
### markdown-table v3.0.4
#### 

##### Paths
* /home/runner/work/liam/liam

<a href="http://opensource.org/licenses/mit-license">MIT</a> permitted



<a name="math-intrinsics"></a>
### math-intrinsics v1.1.0
#### 

##### Paths
* /home/runner/work/liam/liam

<a href="http://opensource.org/licenses/mit-license">MIT</a> permitted



<a name="mdast-util-find-and-replace"></a>
### mdast-util-find-and-replace v3.0.2
#### 

##### Paths
* /home/runner/work/liam/liam

<a href="http://opensource.org/licenses/mit-license">MIT</a> permitted



<a name="mdast-util-from-markdown"></a>
### mdast-util-from-markdown v2.0.2
#### 

##### Paths
* /home/runner/work/liam/liam

<a href="http://opensource.org/licenses/mit-license">MIT</a> permitted



<a name="mdast-util-gfm"></a>
### mdast-util-gfm v3.1.0
#### 

##### Paths
* /home/runner/work/liam/liam

<a href="http://opensource.org/licenses/mit-license">MIT</a> permitted



<a name="mdast-util-gfm-autolink-literal"></a>
### mdast-util-gfm-autolink-literal v2.0.1
#### 

##### Paths
* /home/runner/work/liam/liam

<a href="http://opensource.org/licenses/mit-license">MIT</a> permitted



<a name="mdast-util-gfm-footnote"></a>
### mdast-util-gfm-footnote v2.1.0
#### 

##### Paths
* /home/runner/work/liam/liam

<a href="http://opensource.org/licenses/mit-license">MIT</a> permitted



<a name="mdast-util-gfm-strikethrough"></a>
### mdast-util-gfm-strikethrough v2.0.0
#### 

##### Paths
* /home/runner/work/liam/liam

<a href="http://opensource.org/licenses/mit-license">MIT</a> permitted



<a name="mdast-util-gfm-table"></a>
### mdast-util-gfm-table v2.0.0
#### 

##### Paths
* /home/runner/work/liam/liam

<a href="http://opensource.org/licenses/mit-license">MIT</a> permitted



<a name="mdast-util-gfm-task-list-item"></a>
### mdast-util-gfm-task-list-item v2.0.0
#### 

##### Paths
* /home/runner/work/liam/liam

<a href="http://opensource.org/licenses/mit-license">MIT</a> permitted



<a name="mdast-util-mdx"></a>
### mdast-util-mdx v3.0.0
#### 

##### Paths
* /home/runner/work/liam/liam

<a href="http://opensource.org/licenses/mit-license">MIT</a> permitted



<a name="mdast-util-mdx-expression"></a>
### mdast-util-mdx-expression v2.0.1
#### 

##### Paths
* /home/runner/work/liam/liam

<a href="http://opensource.org/licenses/mit-license">MIT</a> permitted



<a name="mdast-util-mdx-jsx"></a>
### mdast-util-mdx-jsx v3.2.0
#### 

##### Paths
* /home/runner/work/liam/liam

<a href="http://opensource.org/licenses/mit-license">MIT</a> permitted



<a name="mdast-util-mdxjs-esm"></a>
### mdast-util-mdxjs-esm v2.0.1
#### 

##### Paths
* /home/runner/work/liam/liam

<a href="http://opensource.org/licenses/mit-license">MIT</a> permitted



<a name="mdast-util-phrasing"></a>
### mdast-util-phrasing v4.1.0
#### 

##### Paths
* /home/runner/work/liam/liam

<a href="http://opensource.org/licenses/mit-license">MIT</a> permitted



<a name="mdast-util-to-hast"></a>
### mdast-util-to-hast v13.2.0
#### 

##### Paths
* /home/runner/work/liam/liam

<a href="http://opensource.org/licenses/mit-license">MIT</a> permitted



<a name="mdast-util-to-markdown"></a>
### mdast-util-to-markdown v2.1.2
#### 

##### Paths
* /home/runner/work/liam/liam

<a href="http://opensource.org/licenses/mit-license">MIT</a> permitted



<a name="mdast-util-to-string"></a>
### mdast-util-to-string v4.0.0
#### 

##### Paths
* /home/runner/work/liam/liam

<a href="http://opensource.org/licenses/mit-license">MIT</a> permitted



<a name="memfs"></a>
### memfs v4.17.0
#### 

##### Paths
* /home/runner/work/liam/liam

<a href="http://www.apache.org/licenses/LICENSE-2.0.txt">Apache 2.0</a> permitted



<a name="merge-stream"></a>
### merge-stream v2.0.0
#### 

##### Paths
* /home/runner/work/liam/liam

<a href="http://opensource.org/licenses/mit-license">MIT</a> permitted



<a name="merge2"></a>
### merge2 v1.4.1
#### 

##### Paths
* /home/runner/work/liam/liam

<a href="http://opensource.org/licenses/mit-license">MIT</a> permitted



<a name="methods"></a>
### methods v1.1.2
#### 

##### Paths
* /home/runner/work/liam/liam

<a href="http://opensource.org/licenses/mit-license">MIT</a> permitted



<a name="micromark"></a>
### micromark v4.0.2
#### 

##### Paths
* /home/runner/work/liam/liam

<a href="http://opensource.org/licenses/mit-license">MIT</a> permitted



<a name="micromark-core-commonmark"></a>
### micromark-core-commonmark v2.0.3
#### 

##### Paths
* /home/runner/work/liam/liam

<a href="http://opensource.org/licenses/mit-license">MIT</a> permitted



<a name="micromark-extension-gfm"></a>
### micromark-extension-gfm v3.0.0
#### 

##### Paths
* /home/runner/work/liam/liam

<a href="http://opensource.org/licenses/mit-license">MIT</a> permitted



<a name="micromark-extension-gfm-autolink-literal"></a>
### micromark-extension-gfm-autolink-literal v2.1.0
#### 

##### Paths
* /home/runner/work/liam/liam

<a href="http://opensource.org/licenses/mit-license">MIT</a> permitted



<a name="micromark-extension-gfm-footnote"></a>
### micromark-extension-gfm-footnote v2.1.0
#### 

##### Paths
* /home/runner/work/liam/liam

<a href="http://opensource.org/licenses/mit-license">MIT</a> permitted



<a name="micromark-extension-gfm-strikethrough"></a>
### micromark-extension-gfm-strikethrough v2.1.0
#### 

##### Paths
* /home/runner/work/liam/liam

<a href="http://opensource.org/licenses/mit-license">MIT</a> permitted



<a name="micromark-extension-gfm-table"></a>
### micromark-extension-gfm-table v2.1.1
#### 

##### Paths
* /home/runner/work/liam/liam

<a href="http://opensource.org/licenses/mit-license">MIT</a> permitted



<a name="micromark-extension-gfm-tagfilter"></a>
### micromark-extension-gfm-tagfilter v2.0.0
#### 

##### Paths
* /home/runner/work/liam/liam

<a href="http://opensource.org/licenses/mit-license">MIT</a> permitted



<a name="micromark-extension-gfm-task-list-item"></a>
### micromark-extension-gfm-task-list-item v2.1.0
#### 

##### Paths
* /home/runner/work/liam/liam

<a href="http://opensource.org/licenses/mit-license">MIT</a> permitted



<a name="micromark-extension-mdx-expression"></a>
### micromark-extension-mdx-expression v3.0.0
#### 

##### Paths
* /home/runner/work/liam/liam

<a href="http://opensource.org/licenses/mit-license">MIT</a> permitted



<a name="micromark-extension-mdx-jsx"></a>
### micromark-extension-mdx-jsx v3.0.1
#### 

##### Paths
* /home/runner/work/liam/liam

<a href="http://opensource.org/licenses/mit-license">MIT</a> permitted



<a name="micromark-extension-mdx-md"></a>
### micromark-extension-mdx-md v2.0.0
#### 

##### Paths
* /home/runner/work/liam/liam

<a href="http://opensource.org/licenses/mit-license">MIT</a> permitted



<a name="micromark-extension-mdxjs"></a>
### micromark-extension-mdxjs v3.0.0
#### 

##### Paths
* /home/runner/work/liam/liam

<a href="http://opensource.org/licenses/mit-license">MIT</a> permitted



<a name="micromark-extension-mdxjs-esm"></a>
### micromark-extension-mdxjs-esm v3.0.0
#### 

##### Paths
* /home/runner/work/liam/liam

<a href="http://opensource.org/licenses/mit-license">MIT</a> permitted



<a name="micromark-factory-destination"></a>
### micromark-factory-destination v2.0.1
#### 

##### Paths
* /home/runner/work/liam/liam

<a href="http://opensource.org/licenses/mit-license">MIT</a> permitted



<a name="micromark-factory-label"></a>
### micromark-factory-label v2.0.1
#### 

##### Paths
* /home/runner/work/liam/liam

<a href="http://opensource.org/licenses/mit-license">MIT</a> permitted



<a name="micromark-factory-mdx-expression"></a>
### micromark-factory-mdx-expression v2.0.2
#### 

##### Paths
* /home/runner/work/liam/liam

<a href="http://opensource.org/licenses/mit-license">MIT</a> permitted



<a name="micromark-factory-space"></a>
### micromark-factory-space v2.0.1
#### 

##### Paths
* /home/runner/work/liam/liam

<a href="http://opensource.org/licenses/mit-license">MIT</a> permitted



<a name="micromark-factory-title"></a>
### micromark-factory-title v2.0.1
#### 

##### Paths
* /home/runner/work/liam/liam

<a href="http://opensource.org/licenses/mit-license">MIT</a> permitted



<a name="micromark-factory-whitespace"></a>
### micromark-factory-whitespace v2.0.1
#### 

##### Paths
* /home/runner/work/liam/liam

<a href="http://opensource.org/licenses/mit-license">MIT</a> permitted



<a name="micromark-util-character"></a>
### micromark-util-character v2.1.1
#### 

##### Paths
* /home/runner/work/liam/liam

<a href="http://opensource.org/licenses/mit-license">MIT</a> permitted



<a name="micromark-util-chunked"></a>
### micromark-util-chunked v2.0.1
#### 

##### Paths
* /home/runner/work/liam/liam

<a href="http://opensource.org/licenses/mit-license">MIT</a> permitted



<a name="micromark-util-classify-character"></a>
### micromark-util-classify-character v2.0.1
#### 

##### Paths
* /home/runner/work/liam/liam

<a href="http://opensource.org/licenses/mit-license">MIT</a> permitted



<a name="micromark-util-combine-extensions"></a>
### micromark-util-combine-extensions v2.0.1
#### 

##### Paths
* /home/runner/work/liam/liam

<a href="http://opensource.org/licenses/mit-license">MIT</a> permitted



<a name="micromark-util-decode-numeric-character-reference"></a>
### micromark-util-decode-numeric-character-reference v2.0.2
#### 

##### Paths
* /home/runner/work/liam/liam

<a href="http://opensource.org/licenses/mit-license">MIT</a> permitted



<a name="micromark-util-decode-string"></a>
### micromark-util-decode-string v2.0.1
#### 

##### Paths
* /home/runner/work/liam/liam

<a href="http://opensource.org/licenses/mit-license">MIT</a> permitted



<a name="micromark-util-encode"></a>
### micromark-util-encode v2.0.1
#### 

##### Paths
* /home/runner/work/liam/liam

<a href="http://opensource.org/licenses/mit-license">MIT</a> permitted



<a name="micromark-util-events-to-acorn"></a>
### micromark-util-events-to-acorn v2.0.2
#### 

##### Paths
* /home/runner/work/liam/liam

<a href="http://opensource.org/licenses/mit-license">MIT</a> permitted



<a name="micromark-util-html-tag-name"></a>
### micromark-util-html-tag-name v2.0.1
#### 

##### Paths
* /home/runner/work/liam/liam

<a href="http://opensource.org/licenses/mit-license">MIT</a> permitted



<a name="micromark-util-normalize-identifier"></a>
### micromark-util-normalize-identifier v2.0.1
#### 

##### Paths
* /home/runner/work/liam/liam

<a href="http://opensource.org/licenses/mit-license">MIT</a> permitted



<a name="micromark-util-resolve-all"></a>
### micromark-util-resolve-all v2.0.1
#### 

##### Paths
* /home/runner/work/liam/liam

<a href="http://opensource.org/licenses/mit-license">MIT</a> permitted



<a name="micromark-util-sanitize-uri"></a>
### micromark-util-sanitize-uri v2.0.1
#### 

##### Paths
* /home/runner/work/liam/liam

<a href="http://opensource.org/licenses/mit-license">MIT</a> permitted



<a name="micromark-util-subtokenize"></a>
### micromark-util-subtokenize v2.1.0
#### 

##### Paths
* /home/runner/work/liam/liam

<a href="http://opensource.org/licenses/mit-license">MIT</a> permitted



<a name="micromark-util-symbol"></a>
### micromark-util-symbol v2.0.1
#### 

##### Paths
* /home/runner/work/liam/liam

<a href="http://opensource.org/licenses/mit-license">MIT</a> permitted



<a name="micromark-util-types"></a>
### micromark-util-types v2.0.2
#### 

##### Paths
* /home/runner/work/liam/liam

<a href="http://opensource.org/licenses/mit-license">MIT</a> permitted



<a name="micromatch"></a>
### micromatch v4.0.8
#### 

##### Paths
* /home/runner/work/liam/liam

<a href="http://opensource.org/licenses/mit-license">MIT</a> permitted



<a name="mime"></a>
### mime v2.6.0
#### 

##### Paths
* /home/runner/work/liam/liam

<a href="http://opensource.org/licenses/mit-license">MIT</a> permitted



<a name="mime-db"></a>
### mime-db v1.52.0
#### 

##### Paths
* /home/runner/work/liam/liam

<a href="http://opensource.org/licenses/mit-license">MIT</a> permitted



<a name="mime-types"></a>
### mime-types v2.1.35
#### 

##### Paths
* /home/runner/work/liam/liam

<a href="http://opensource.org/licenses/mit-license">MIT</a> permitted



<a name="mimic-fn"></a>
### mimic-fn v2.1.0
#### 

##### Paths
* /home/runner/work/liam/liam

<a href="http://opensource.org/licenses/mit-license">MIT</a> permitted



<a name="minimatch"></a>
### minimatch v3.1.2
#### 

##### Paths
* /home/runner/work/liam/liam

<a href="http://en.wikipedia.org/wiki/ISC_license">ISC</a> permitted



<a name="minimist"></a>
### minimist v1.2.8
#### 

##### Paths
* /home/runner/work/liam/liam

<a href="http://opensource.org/licenses/mit-license">MIT</a> permitted



<a name="minipass"></a>
### minipass v4.2.8
#### 

##### Paths
* /home/runner/work/liam/liam

<a href="http://en.wikipedia.org/wiki/ISC_license">ISC</a> permitted



<a name="minizlib"></a>
### minizlib v3.0.1
#### 

##### Paths
* /home/runner/work/liam/liam

<a href="http://opensource.org/licenses/mit-license">MIT</a> permitted



<a name="mkdirp"></a>
### mkdirp v0.5.6
#### 

##### Paths
* /home/runner/work/liam/liam

<a href="http://opensource.org/licenses/mit-license">MIT</a> permitted



<a name="module-details-from-path"></a>
### module-details-from-path v1.0.3
#### 

##### Paths
* /home/runner/work/liam/liam

<a href="http://opensource.org/licenses/mit-license">MIT</a> permitted



<a name="mri"></a>
### mri v1.2.0
#### 

##### Paths
* /home/runner/work/liam/liam

<a href="http://opensource.org/licenses/mit-license">MIT</a> permitted



<a name="ms"></a>
### ms v2.1.3
#### 

##### Paths
* /home/runner/work/liam/liam

<a href="http://opensource.org/licenses/mit-license">MIT</a> permitted



<a name="mute-stream"></a>
### mute-stream v0.0.8
#### 

##### Paths
* /home/runner/work/liam/liam

<a href="http://en.wikipedia.org/wiki/ISC_license">ISC</a> permitted



<a name="nanoid"></a>
### nanoid v3.3.8
#### 

##### Paths
* /home/runner/work/liam/liam

<a href="http://opensource.org/licenses/mit-license">MIT</a> permitted



<a name="native-promise-only"></a>
### native-promise-only v0.8.1
#### 

##### Paths
* /home/runner/work/liam/liam

<a href="http://opensource.org/licenses/mit-license">MIT</a> permitted



<a name="natural-compare"></a>
### natural-compare v1.4.0
#### 

##### Paths
* /home/runner/work/liam/liam

<a href="http://opensource.org/licenses/mit-license">MIT</a> permitted



<a name="negotiator"></a>
### negotiator v1.0.0
#### 

##### Paths
* /home/runner/work/liam/liam

<a href="http://opensource.org/licenses/mit-license">MIT</a> permitted



<a name="neo-async"></a>
### neo-async v2.6.2
#### 

##### Paths
* /home/runner/work/liam/liam

<a href="http://opensource.org/licenses/mit-license">MIT</a> permitted



<a name="netmask"></a>
### netmask v2.0.2
#### 

##### Paths
* /home/runner/work/liam/liam

<a href="http://opensource.org/licenses/mit-license">MIT</a> permitted



<a name="neverthrow"></a>
### neverthrow v8.1.1
#### 

##### Paths
* /home/runner/work/liam/liam

<a href="http://opensource.org/licenses/mit-license">MIT</a> permitted



<a name="next"></a>
### next v15.1.2
#### 

##### Paths
* /home/runner/work/liam/liam

<a href="http://opensource.org/licenses/mit-license">MIT</a> permitted



<a name="next-themes"></a>
### next-themes v0.4.4
#### 

##### Paths
* /home/runner/work/liam/liam

<a href="http://opensource.org/licenses/mit-license">MIT</a> permitted



<a name="no-case"></a>
### no-case v2.3.2
#### 

##### Paths
* /home/runner/work/liam/liam

<a href="http://opensource.org/licenses/mit-license">MIT</a> permitted



<a name="node-domexception"></a>
### node-domexception v1.0.0
#### 

##### Paths
* /home/runner/work/liam/liam

<a href="http://opensource.org/licenses/mit-license">MIT</a> permitted



<a name="node-fetch"></a>
### node-fetch v2.7.0
#### 

##### Paths
* /home/runner/work/liam/liam

<a href="http://opensource.org/licenses/mit-license">MIT</a> permitted



<a name="node-plop"></a>
### node-plop v0.26.3
#### 

##### Paths
* /home/runner/work/liam/liam

<a href="http://opensource.org/licenses/mit-license">MIT</a> permitted



<a name="node-releases"></a>
### node-releases v2.0.19
#### 

##### Paths
* /home/runner/work/liam/liam

<a href="http://opensource.org/licenses/mit-license">MIT</a> permitted



<a name="normalize-path"></a>
### normalize-path v3.0.0
#### 

##### Paths
* /home/runner/work/liam/liam

<a href="http://opensource.org/licenses/mit-license">MIT</a> permitted



<a name="npm-normalize-package-bin"></a>
### npm-normalize-package-bin v4.0.0
#### 

##### Paths
* /home/runner/work/liam/liam

<a href="http://en.wikipedia.org/wiki/ISC_license">ISC</a> permitted



<a name="npm-package-arg"></a>
### npm-package-arg v11.0.3
#### 

##### Paths
* /home/runner/work/liam/liam

<a href="http://en.wikipedia.org/wiki/ISC_license">ISC</a> permitted



<a name="npm-run-path"></a>
### npm-run-path v4.0.1
#### 

##### Paths
* /home/runner/work/liam/liam

<a href="http://opensource.org/licenses/mit-license">MIT</a> permitted



<a name="npm-to-yarn"></a>
### npm-to-yarn v3.0.1
#### 

##### Paths
* /home/runner/work/liam/liam

<a href="http://opensource.org/licenses/mit-license">MIT</a> permitted



<a name="nth-check"></a>
### nth-check v2.1.1
#### 

##### Paths
* /home/runner/work/liam/liam

<a href="http://opensource.org/licenses/bsd-license">Simplified BSD</a> permitted



<a name="object-assign"></a>
### object-assign v4.1.1
#### 

##### Paths
* /home/runner/work/liam/liam

<a href="http://opensource.org/licenses/mit-license">MIT</a> permitted



<a name="object-inspect"></a>
### object-inspect v1.13.4
#### 

##### Paths
* /home/runner/work/liam/liam

<a href="http://opensource.org/licenses/mit-license">MIT</a> permitted



<a name="object-is"></a>
### object-is v1.1.6
#### 

##### Paths
* /home/runner/work/liam/liam

<a href="http://opensource.org/licenses/mit-license">MIT</a> permitted



<a name="object-keys"></a>
### object-keys v1.1.1
#### 

##### Paths
* /home/runner/work/liam/liam

<a href="http://opensource.org/licenses/mit-license">MIT</a> permitted



<a name="object.assign"></a>
### object.assign v4.1.7
#### 

##### Paths
* /home/runner/work/liam/liam

<a href="http://opensource.org/licenses/mit-license">MIT</a> permitted



<a name="object.entries"></a>
### object.entries v1.1.8
#### 

##### Paths
* /home/runner/work/liam/liam

<a href="http://opensource.org/licenses/mit-license">MIT</a> permitted



<a name="object.fromentries"></a>
### object.fromentries v2.0.8
#### 

##### Paths
* /home/runner/work/liam/liam

<a href="http://opensource.org/licenses/mit-license">MIT</a> permitted



<a name="object.groupby"></a>
### object.groupby v1.0.3
#### 

##### Paths
* /home/runner/work/liam/liam

<a href="http://opensource.org/licenses/mit-license">MIT</a> permitted



<a name="object.values"></a>
### object.values v1.2.1
#### 

##### Paths
* /home/runner/work/liam/liam

<a href="http://opensource.org/licenses/mit-license">MIT</a> permitted



<a name="once"></a>
### once v1.4.0
#### 

##### Paths
* /home/runner/work/liam/liam

<a href="http://en.wikipedia.org/wiki/ISC_license">ISC</a> permitted



<a name="onetime"></a>
### onetime v5.1.2
#### 

##### Paths
* /home/runner/work/liam/liam

<a href="http://opensource.org/licenses/mit-license">MIT</a> permitted



<a name="oniguruma-to-es"></a>
### oniguruma-to-es v3.1.1
#### 

##### Paths
* /home/runner/work/liam/liam

<a href="http://opensource.org/licenses/mit-license">MIT</a> permitted



<a name="open"></a>
### open v7.4.2
#### 

##### Paths
* /home/runner/work/liam/liam

<a href="http://opensource.org/licenses/mit-license">MIT</a> permitted



<a name="optionator"></a>
### optionator v0.9.4
#### 

##### Paths
* /home/runner/work/liam/liam

<a href="http://opensource.org/licenses/mit-license">MIT</a> permitted



<a name="ora"></a>
### ora v4.1.1
#### 

##### Paths
* /home/runner/work/liam/liam

<a href="http://opensource.org/licenses/mit-license">MIT</a> permitted



<a name="os-tmpdir"></a>
### os-tmpdir v1.0.2
#### 

##### Paths
* /home/runner/work/liam/liam

<a href="http://opensource.org/licenses/mit-license">MIT</a> permitted



<a name="outdent"></a>
### outdent v0.5.0
#### 

##### Paths
* /home/runner/work/liam/liam

<a href="http://opensource.org/licenses/mit-license">MIT</a> permitted



<a name="own-keys"></a>
### own-keys v1.0.1
#### 

##### Paths
* /home/runner/work/liam/liam

<a href="http://opensource.org/licenses/mit-license">MIT</a> permitted



<a name="oxc-transform"></a>
### oxc-transform v0.53.0
#### 

##### Paths
* /home/runner/work/liam/liam

<a href="http://opensource.org/licenses/mit-license">MIT</a> permitted



<a name="p-filter"></a>
### p-filter v2.1.0
#### 

##### Paths
* /home/runner/work/liam/liam

<a href="http://opensource.org/licenses/mit-license">MIT</a> permitted



<a name="p-limit"></a>
### p-limit v2.3.0
#### 

##### Paths
* /home/runner/work/liam/liam

<a href="http://opensource.org/licenses/mit-license">MIT</a> permitted



<a name="p-locate"></a>
### p-locate v4.1.0
#### 

##### Paths
* /home/runner/work/liam/liam

<a href="http://opensource.org/licenses/mit-license">MIT</a> permitted



<a name="p-map"></a>
### p-map v2.1.0
#### 

##### Paths
* /home/runner/work/liam/liam

<a href="http://opensource.org/licenses/mit-license">MIT</a> permitted



<a name="p-try"></a>
### p-try v2.2.0
#### 

##### Paths
* /home/runner/work/liam/liam

<a href="http://opensource.org/licenses/mit-license">MIT</a> permitted



<a name="pac-proxy-agent"></a>
### pac-proxy-agent v7.2.0
#### 

##### Paths
* /home/runner/work/liam/liam

<a href="http://opensource.org/licenses/mit-license">MIT</a> permitted



<a name="pac-resolver"></a>
### pac-resolver v7.0.1
#### 

##### Paths
* /home/runner/work/liam/liam

<a href="http://opensource.org/licenses/mit-license">MIT</a> permitted



<a name="package-json-from-dist"></a>
### package-json-from-dist v1.0.1
#### 

##### Paths
* /home/runner/work/liam/liam

BlueOak-1.0.0 permitted



<a name="package-manager-detector"></a>
### package-manager-detector v0.2.11
#### 

##### Paths
* /home/runner/work/liam/liam

<a href="http://opensource.org/licenses/mit-license">MIT</a> permitted



<a name="param-case"></a>
### param-case v2.1.1
#### 

##### Paths
* /home/runner/work/liam/liam

<a href="http://opensource.org/licenses/mit-license">MIT</a> permitted



<a name="parent-module"></a>
### parent-module v1.0.1
#### 

##### Paths
* /home/runner/work/liam/liam

<a href="http://opensource.org/licenses/mit-license">MIT</a> permitted



<a name="parse-entities"></a>
### parse-entities v4.0.2
#### 

##### Paths
* /home/runner/work/liam/liam

<a href="http://opensource.org/licenses/mit-license">MIT</a> permitted



<a name="parse-json"></a>
### parse-json v5.2.0
#### 

##### Paths
* /home/runner/work/liam/liam

<a href="http://opensource.org/licenses/mit-license">MIT</a> permitted



<a name="parse5"></a>
### parse5 v7.2.1
#### 

##### Paths
* /home/runner/work/liam/liam

<a href="http://opensource.org/licenses/mit-license">MIT</a> permitted



<a name="parse5-htmlparser2-tree-adapter"></a>
### parse5-htmlparser2-tree-adapter v7.1.0
#### 

##### Paths
* /home/runner/work/liam/liam

<a href="http://opensource.org/licenses/mit-license">MIT</a> permitted



<a name="parse5-parser-stream"></a>
### parse5-parser-stream v7.1.2
#### 

##### Paths
* /home/runner/work/liam/liam

<a href="http://opensource.org/licenses/mit-license">MIT</a> permitted



<a name="pascal-case"></a>
### pascal-case v2.0.1
#### 

##### Paths
* /home/runner/work/liam/liam

<a href="http://opensource.org/licenses/mit-license">MIT</a> permitted



<a name="patch-package"></a>
### patch-package v8.0.0
#### 

##### Paths
* /home/runner/work/liam/liam

<a href="http://opensource.org/licenses/mit-license">MIT</a> permitted



<a name="path"></a>
### path v0.12.7
#### 

##### Paths
* /home/runner/work/liam/liam

<a href="http://opensource.org/licenses/mit-license">MIT</a> permitted



<a name="path-case"></a>
### path-case v2.1.1
#### 

##### Paths
* /home/runner/work/liam/liam

<a href="http://opensource.org/licenses/mit-license">MIT</a> permitted



<a name="path-exists"></a>
### path-exists v4.0.0
#### 

##### Paths
* /home/runner/work/liam/liam

<a href="http://opensource.org/licenses/mit-license">MIT</a> permitted



<a name="path-is-absolute"></a>
### path-is-absolute v1.0.1
#### 

##### Paths
* /home/runner/work/liam/liam

<a href="http://opensource.org/licenses/mit-license">MIT</a> permitted



<a name="path-key"></a>
### path-key v3.1.1
#### 

##### Paths
* /home/runner/work/liam/liam

<a href="http://opensource.org/licenses/mit-license">MIT</a> permitted



<a name="path-loader"></a>
### path-loader v1.0.12
#### 

##### Paths
* /home/runner/work/liam/liam

<a href="http://opensource.org/licenses/mit-license">MIT</a> permitted



<a name="path-parse"></a>
### path-parse v1.0.7
#### 

##### Paths
* /home/runner/work/liam/liam

<a href="http://opensource.org/licenses/mit-license">MIT</a> permitted



<a name="path-scurry"></a>
### path-scurry v1.11.1
#### 

##### Paths
* /home/runner/work/liam/liam

BlueOak-1.0.0 permitted



<a name="path-type"></a>
### path-type v4.0.0
#### 

##### Paths
* /home/runner/work/liam/liam

<a href="http://opensource.org/licenses/mit-license">MIT</a> permitted



<a name="path-unified"></a>
### path-unified v0.1.0
#### 

##### Paths
* /home/runner/work/liam/liam

<a href="http://opensource.org/licenses/mit-license">MIT</a> permitted



<a name="pathe"></a>
### pathe v2.0.3
#### 

##### Paths
* /home/runner/work/liam/liam

<a href="http://opensource.org/licenses/mit-license">MIT</a> permitted



<a name="pathval"></a>
### pathval v2.0.0
#### 

##### Paths
* /home/runner/work/liam/liam

<a href="http://opensource.org/licenses/mit-license">MIT</a> permitted



<a name="pg-int8"></a>
### pg-int8 v1.0.1
#### 

##### Paths
* /home/runner/work/liam/liam

<a href="http://en.wikipedia.org/wiki/ISC_license">ISC</a> permitted



<a name="pg-protocol"></a>
### pg-protocol v1.7.1
#### 

##### Paths
* /home/runner/work/liam/liam

<a href="http://opensource.org/licenses/mit-license">MIT</a> permitted



<a name="pg-query-emscripten"></a>
### pg-query-emscripten v5.1.0
#### 

##### Paths
* /home/runner/work/liam/liam

<a href="http://opensource.org/licenses/mit-license">MIT</a> permitted



<a name="pg-types"></a>
### pg-types v2.2.0
#### 

##### Paths
* /home/runner/work/liam/liam

<a href="http://opensource.org/licenses/mit-license">MIT</a> permitted



<a name="picocolors"></a>
### picocolors v1.0.1
#### 

##### Paths
* /home/runner/work/liam/liam

<a href="http://en.wikipedia.org/wiki/ISC_license">ISC</a> permitted



<a name="picomatch"></a>
### picomatch v2.3.1
#### 

##### Paths
* /home/runner/work/liam/liam

<a href="http://opensource.org/licenses/mit-license">MIT</a> permitted



<a name="pify"></a>
### pify v4.0.1
#### 

##### Paths
* /home/runner/work/liam/liam

<a href="http://opensource.org/licenses/mit-license">MIT</a> permitted



<a name="playwright"></a>
### playwright v1.50.1
#### 

##### Paths
* /home/runner/work/liam/liam

<a href="http://www.apache.org/licenses/LICENSE-2.0.txt">Apache 2.0</a> permitted



<a name="playwright-core"></a>
### playwright-core v1.50.1
#### 

##### Paths
* /home/runner/work/liam/liam

<a href="http://www.apache.org/licenses/LICENSE-2.0.txt">Apache 2.0</a> permitted



<a name="possible-typed-array-names"></a>
### possible-typed-array-names v1.1.0
#### 

##### Paths
* /home/runner/work/liam/liam

<a href="http://opensource.org/licenses/mit-license">MIT</a> permitted



<a name="postcss"></a>
### postcss v8.4.31
#### 

##### Paths
* /home/runner/work/liam/liam

<a href="http://opensource.org/licenses/mit-license">MIT</a> permitted



<a name="postcss-modules-extract-imports"></a>
### postcss-modules-extract-imports v3.1.0
#### 

##### Paths
* /home/runner/work/liam/liam

<a href="http://en.wikipedia.org/wiki/ISC_license">ISC</a> permitted



<a name="postcss-modules-local-by-default"></a>
### postcss-modules-local-by-default v4.2.0
#### 

##### Paths
* /home/runner/work/liam/liam

<a href="http://opensource.org/licenses/mit-license">MIT</a> permitted



<a name="postcss-modules-scope"></a>
### postcss-modules-scope v3.2.1
#### 

##### Paths
* /home/runner/work/liam/liam

<a href="http://en.wikipedia.org/wiki/ISC_license">ISC</a> permitted



<a name="postcss-modules-values"></a>
### postcss-modules-values v4.0.0
#### 

##### Paths
* /home/runner/work/liam/liam

<a href="http://en.wikipedia.org/wiki/ISC_license">ISC</a> permitted



<a name="postcss-selector-parser"></a>
### postcss-selector-parser v7.1.0
#### 

##### Paths
* /home/runner/work/liam/liam

<a href="http://opensource.org/licenses/mit-license">MIT</a> permitted



<a name="postcss-value-parser"></a>
### postcss-value-parser v4.2.0
#### 

##### Paths
* /home/runner/work/liam/liam

<a href="http://opensource.org/licenses/mit-license">MIT</a> permitted



<a name="postgres-array"></a>
### postgres-array v2.0.0
#### 

##### Paths
* /home/runner/work/liam/liam

<a href="http://opensource.org/licenses/mit-license">MIT</a> permitted



<a name="postgres-bytea"></a>
### postgres-bytea v1.0.0
#### 

##### Paths
* /home/runner/work/liam/liam

<a href="http://opensource.org/licenses/mit-license">MIT</a> permitted



<a name="postgres-date"></a>
### postgres-date v1.0.7
#### 

##### Paths
* /home/runner/work/liam/liam

<a href="http://opensource.org/licenses/mit-license">MIT</a> permitted



<a name="postgres-interval"></a>
### postgres-interval v1.2.0
#### 

##### Paths
* /home/runner/work/liam/liam

<a href="http://opensource.org/licenses/mit-license">MIT</a> permitted



<a name="prelude-ls"></a>
### prelude-ls v1.2.1
#### 

##### Paths
* /home/runner/work/liam/liam

<a href="http://opensource.org/licenses/mit-license">MIT</a> permitted



<a name="prettier"></a>
### prettier v2.8.8
#### 

##### Paths
* /home/runner/work/liam/liam

<a href="http://opensource.org/licenses/mit-license">MIT</a> permitted



<a name="prisma"></a>
### prisma v6.4.1
#### 

##### Paths
* /home/runner/work/liam/liam

<a href="http://www.apache.org/licenses/LICENSE-2.0.txt">Apache 2.0</a> permitted



<a name="proc-log"></a>
### proc-log v4.2.0
#### 

##### Paths
* /home/runner/work/liam/liam

<a href="http://en.wikipedia.org/wiki/ISC_license">ISC</a> permitted



<a name="process"></a>
### process v0.11.10
#### 

##### Paths
* /home/runner/work/liam/liam

<a href="http://opensource.org/licenses/mit-license">MIT</a> permitted



<a name="progress"></a>
### progress v2.0.3
#### 

##### Paths
* /home/runner/work/liam/liam

<a href="http://opensource.org/licenses/mit-license">MIT</a> permitted



<a name="prompts"></a>
### prompts v2.4.2
#### 

##### Paths
* /home/runner/work/liam/liam

<a href="http://opensource.org/licenses/mit-license">MIT</a> permitted



<a name="prop-types"></a>
### prop-types v15.8.1
#### 

##### Paths
* /home/runner/work/liam/liam

<a href="http://opensource.org/licenses/mit-license">MIT</a> permitted



<a name="property-information"></a>
### property-information v7.0.0
#### 

##### Paths
* /home/runner/work/liam/liam

<a href="http://opensource.org/licenses/mit-license">MIT</a> permitted



<a name="proxy-agent"></a>
### proxy-agent v6.5.0
#### 

##### Paths
* /home/runner/work/liam/liam

<a href="http://opensource.org/licenses/mit-license">MIT</a> permitted



<a name="proxy-compare"></a>
### proxy-compare v3.0.1
#### 

##### Paths
* /home/runner/work/liam/liam

<a href="http://opensource.org/licenses/mit-license">MIT</a> permitted



<a name="proxy-from-env"></a>
### proxy-from-env v1.1.0
#### 

##### Paths
* /home/runner/work/liam/liam

<a href="http://opensource.org/licenses/mit-license">MIT</a> permitted



<a name="punycode"></a>
### punycode v1.4.1
#### 

##### Paths
* /home/runner/work/liam/liam

<a href="http://opensource.org/licenses/mit-license">MIT</a> permitted



<a name="pure-rand"></a>
### pure-rand v6.1.0
#### 

##### Paths
* /home/runner/work/liam/liam

<a href="http://opensource.org/licenses/mit-license">MIT</a> permitted



<a name="qs"></a>
### qs v6.14.0
#### 

##### Paths
* /home/runner/work/liam/liam

<a href="http://opensource.org/licenses/BSD-3-Clause">New BSD</a> permitted



<a name="quansync"></a>
### quansync v0.2.8
#### 

##### Paths
* /home/runner/work/liam/liam

<a href="http://opensource.org/licenses/mit-license">MIT</a> permitted



<a name="queue-microtask"></a>
### queue-microtask v1.2.3
#### 

##### Paths
* /home/runner/work/liam/liam

<a href="http://opensource.org/licenses/mit-license">MIT</a> permitted



<a name="randombytes"></a>
### randombytes v2.1.0
#### 

##### Paths
* /home/runner/work/liam/liam

<a href="http://opensource.org/licenses/mit-license">MIT</a> permitted



<a name="rc"></a>
### rc v1.2.8
#### 

##### Paths
* /home/runner/work/liam/liam

(BSD-2-Clause OR MIT OR Apache-2.0) permitted



<a name="react"></a>
### react v18.3.1
#### 

##### Paths
* /home/runner/work/liam/liam

<a href="http://opensource.org/licenses/mit-license">MIT</a> permitted



<a name="react-dom"></a>
### react-dom v18.3.1
#### 

##### Paths
* /home/runner/work/liam/liam

<a href="http://opensource.org/licenses/mit-license">MIT</a> permitted



<a name="react-element-to-jsx-string"></a>
### react-element-to-jsx-string v15.0.0
#### 

##### Paths
* /home/runner/work/liam/liam

<a href="http://opensource.org/licenses/mit-license">MIT</a> permitted



<a name="react-is"></a>
### react-is v16.13.1
#### 

##### Paths
* /home/runner/work/liam/liam

<a href="http://opensource.org/licenses/mit-license">MIT</a> permitted



<a name="react-medium-image-zoom"></a>
### react-medium-image-zoom v5.2.14
#### 

##### Paths
* /home/runner/work/liam/liam

<a href="http://opensource.org/licenses/BSD-3-Clause">New BSD</a> permitted



<a name="react-refresh"></a>
### react-refresh v0.14.2
#### 

##### Paths
* /home/runner/work/liam/liam

<a href="http://opensource.org/licenses/mit-license">MIT</a> permitted



<a name="react-remove-scroll"></a>
### react-remove-scroll v2.6.0
#### 

##### Paths
* /home/runner/work/liam/liam

<a href="http://opensource.org/licenses/mit-license">MIT</a> permitted



<a name="react-remove-scroll-bar"></a>
### react-remove-scroll-bar v2.3.8
#### 

##### Paths
* /home/runner/work/liam/liam

<a href="http://opensource.org/licenses/mit-license">MIT</a> permitted



<a name="react-resizable-panels"></a>
### react-resizable-panels v2.1.7
#### 

##### Paths
* /home/runner/work/liam/liam

<a href="http://opensource.org/licenses/mit-license">MIT</a> permitted



<a name="react-style-singleton"></a>
### react-style-singleton v2.2.3
#### 

##### Paths
* /home/runner/work/liam/liam

<a href="http://opensource.org/licenses/mit-license">MIT</a> permitted



<a name="read-cmd-shim"></a>
### read-cmd-shim v5.0.0
#### 

##### Paths
* /home/runner/work/liam/liam

<a href="http://en.wikipedia.org/wiki/ISC_license">ISC</a> permitted



<a name="read-yaml-file"></a>
### read-yaml-file v1.1.0
#### 

##### Paths
* /home/runner/work/liam/liam

<a href="http://opensource.org/licenses/mit-license">MIT</a> permitted



<a name="readable-stream"></a>
### readable-stream v3.6.2
#### 

##### Paths
* /home/runner/work/liam/liam

<a href="http://opensource.org/licenses/mit-license">MIT</a> permitted



<a name="readdirp"></a>
### readdirp v3.6.0
#### 

##### Paths
* /home/runner/work/liam/liam

<a href="http://opensource.org/licenses/mit-license">MIT</a> permitted



<a name="recast"></a>
### recast v0.23.11
#### 

##### Paths
* /home/runner/work/liam/liam

<a href="http://opensource.org/licenses/mit-license">MIT</a> permitted



<a name="recma-build-jsx"></a>
### recma-build-jsx v1.0.0
#### 

##### Paths
* /home/runner/work/liam/liam

<a href="http://opensource.org/licenses/mit-license">MIT</a> permitted



<a name="recma-jsx"></a>
### recma-jsx v1.0.0
#### 

##### Paths
* /home/runner/work/liam/liam

<a href="http://opensource.org/licenses/mit-license">MIT</a> permitted



<a name="recma-parse"></a>
### recma-parse v1.0.0
#### 

##### Paths
* /home/runner/work/liam/liam

<a href="http://opensource.org/licenses/mit-license">MIT</a> permitted



<a name="recma-stringify"></a>
### recma-stringify v1.0.0
#### 

##### Paths
* /home/runner/work/liam/liam

<a href="http://opensource.org/licenses/mit-license">MIT</a> permitted



<a name="reflect.getprototypeof"></a>
### reflect.getprototypeof v1.0.10
#### 

##### Paths
* /home/runner/work/liam/liam

<a href="http://opensource.org/licenses/mit-license">MIT</a> permitted



<a name="regenerator-runtime"></a>
### regenerator-runtime v0.14.1
#### 

##### Paths
* /home/runner/work/liam/liam

<a href="http://opensource.org/licenses/mit-license">MIT</a> permitted



<a name="regex"></a>
### regex v6.0.1
#### 

##### Paths
* /home/runner/work/liam/liam

<a href="http://opensource.org/licenses/mit-license">MIT</a> permitted



<a name="regex-recursion"></a>
### regex-recursion v6.0.2
#### 

##### Paths
* /home/runner/work/liam/liam

<a href="http://opensource.org/licenses/mit-license">MIT</a> permitted



<a name="regex-utilities"></a>
### regex-utilities v2.3.0
#### 

##### Paths
* /home/runner/work/liam/liam

<a href="http://opensource.org/licenses/mit-license">MIT</a> permitted



<a name="regexp.prototype.flags"></a>
### regexp.prototype.flags v1.5.4
#### 

##### Paths
* /home/runner/work/liam/liam

<a href="http://opensource.org/licenses/mit-license">MIT</a> permitted



<a name="registry-auth-token"></a>
### registry-auth-token v3.3.2
#### 

##### Paths
* /home/runner/work/liam/liam

<a href="http://opensource.org/licenses/mit-license">MIT</a> permitted



<a name="registry-url"></a>
### registry-url v3.1.0
#### 

##### Paths
* /home/runner/work/liam/liam

<a href="http://opensource.org/licenses/mit-license">MIT</a> permitted



<a name="rehype-recma"></a>
### rehype-recma v1.0.0
#### 

##### Paths
* /home/runner/work/liam/liam

<a href="http://opensource.org/licenses/mit-license">MIT</a> permitted



<a name="remark"></a>
### remark v15.0.1
#### 

##### Paths
* /home/runner/work/liam/liam

<a href="http://opensource.org/licenses/mit-license">MIT</a> permitted



<a name="remark-gfm"></a>
### remark-gfm v4.0.1
#### 

##### Paths
* /home/runner/work/liam/liam

<a href="http://opensource.org/licenses/mit-license">MIT</a> permitted



<a name="remark-mdx"></a>
### remark-mdx v3.1.0
#### 

##### Paths
* /home/runner/work/liam/liam

<a href="http://opensource.org/licenses/mit-license">MIT</a> permitted



<a name="remark-parse"></a>
### remark-parse v11.0.0
#### 

##### Paths
* /home/runner/work/liam/liam

<a href="http://opensource.org/licenses/mit-license">MIT</a> permitted



<a name="remark-rehype"></a>
### remark-rehype v11.1.1
#### 

##### Paths
* /home/runner/work/liam/liam

<a href="http://opensource.org/licenses/mit-license">MIT</a> permitted



<a name="remark-stringify"></a>
### remark-stringify v11.0.0
#### 

##### Paths
* /home/runner/work/liam/liam

<a href="http://opensource.org/licenses/mit-license">MIT</a> permitted



<a name="require-directory"></a>
### require-directory v2.1.1
#### 

##### Paths
* /home/runner/work/liam/liam

<a href="http://opensource.org/licenses/mit-license">MIT</a> permitted



<a name="require-from-string"></a>
### require-from-string v2.0.2
#### 

##### Paths
* /home/runner/work/liam/liam

<a href="http://opensource.org/licenses/mit-license">MIT</a> permitted



<a name="require-in-the-middle"></a>
### require-in-the-middle v7.5.2
#### 

##### Paths
* /home/runner/work/liam/liam

<a href="http://opensource.org/licenses/mit-license">MIT</a> permitted



<a name="resolve"></a>
### resolve v1.22.8
#### 

##### Paths
* /home/runner/work/liam/liam

<a href="http://opensource.org/licenses/mit-license">MIT</a> permitted



<a name="resolve-from"></a>
### resolve-from v4.0.0
#### 

##### Paths
* /home/runner/work/liam/liam

<a href="http://opensource.org/licenses/mit-license">MIT</a> permitted



<a name="resolve-pkg-maps"></a>
### resolve-pkg-maps v1.0.0
#### 

##### Paths
* /home/runner/work/liam/liam

<a href="http://opensource.org/licenses/mit-license">MIT</a> permitted



<a name="restore-cursor"></a>
### restore-cursor v3.1.0
#### 

##### Paths
* /home/runner/work/liam/liam

<a href="http://opensource.org/licenses/mit-license">MIT</a> permitted



<a name="reusify"></a>
### reusify v1.1.0
#### 

##### Paths
* /home/runner/work/liam/liam

<a href="http://opensource.org/licenses/mit-license">MIT</a> permitted



<a name="rimraf"></a>
### rimraf v2.7.1
#### 

##### Paths
* /home/runner/work/liam/liam

<a href="http://en.wikipedia.org/wiki/ISC_license">ISC</a> permitted



<a name="rollup"></a>
### rollup v3.29.5
#### 

##### Paths
* /home/runner/work/liam/liam

<a href="http://opensource.org/licenses/mit-license">MIT</a> permitted



<a name="rollup-plugin-execute"></a>
### rollup-plugin-execute v1.1.1
#### 

##### Paths
* /home/runner/work/liam/liam

<a href="http://opensource.org/licenses/mit-license">MIT</a> permitted



<a name="run-async"></a>
### run-async v2.4.1
#### 

##### Paths
* /home/runner/work/liam/liam

<a href="http://opensource.org/licenses/mit-license">MIT</a> permitted



<a name="run-parallel"></a>
### run-parallel v1.2.0
#### 

##### Paths
* /home/runner/work/liam/liam

<a href="http://opensource.org/licenses/mit-license">MIT</a> permitted



<a name="rxjs"></a>
### rxjs v6.6.7
#### 

##### Paths
* /home/runner/work/liam/liam

<a href="http://www.apache.org/licenses/LICENSE-2.0.txt">Apache 2.0</a> permitted



<a name="safe-array-concat"></a>
### safe-array-concat v1.1.3
#### 

##### Paths
* /home/runner/work/liam/liam

<a href="http://opensource.org/licenses/mit-license">MIT</a> permitted



<a name="safe-buffer"></a>
### safe-buffer v5.2.1
#### 

##### Paths
* /home/runner/work/liam/liam

<a href="http://opensource.org/licenses/mit-license">MIT</a> permitted



<a name="safe-push-apply"></a>
### safe-push-apply v1.0.0
#### 

##### Paths
* /home/runner/work/liam/liam

<a href="http://opensource.org/licenses/mit-license">MIT</a> permitted



<a name="safe-regex-test"></a>
### safe-regex-test v1.1.0
#### 

##### Paths
* /home/runner/work/liam/liam

<a href="http://opensource.org/licenses/mit-license">MIT</a> permitted



<a name="safer-buffer"></a>
### safer-buffer v2.1.2
#### 

##### Paths
* /home/runner/work/liam/liam

<a href="http://opensource.org/licenses/mit-license">MIT</a> permitted



<a name="scheduler"></a>
### scheduler v0.23.2
#### 

##### Paths
* /home/runner/work/liam/liam

<a href="http://opensource.org/licenses/mit-license">MIT</a> permitted



<a name="schema-utils"></a>
### schema-utils v4.3.0
#### 

##### Paths
* /home/runner/work/liam/liam

<a href="http://opensource.org/licenses/mit-license">MIT</a> permitted



<a name="scroll-into-view-if-needed"></a>
### scroll-into-view-if-needed v3.1.0
#### 

##### Paths
* /home/runner/work/liam/liam

<a href="http://opensource.org/licenses/mit-license">MIT</a> permitted



<a name="section-matter"></a>
### section-matter v1.0.0
#### 

##### Paths
* /home/runner/work/liam/liam

<a href="http://opensource.org/licenses/mit-license">MIT</a> permitted



<a name="semver"></a>
### semver v6.3.1
#### 

##### Paths
* /home/runner/work/liam/liam

<a href="http://en.wikipedia.org/wiki/ISC_license">ISC</a> permitted



<a name="sentence-case"></a>
### sentence-case v2.1.1
#### 

##### Paths
* /home/runner/work/liam/liam

<a href="http://opensource.org/licenses/mit-license">MIT</a> permitted



<a name="serialize-javascript"></a>
### serialize-javascript v6.0.2
#### 

##### Paths
* /home/runner/work/liam/liam

<a href="http://opensource.org/licenses/BSD-3-Clause">New BSD</a> permitted



<a name="set-function-length"></a>
### set-function-length v1.2.2
#### 

##### Paths
* /home/runner/work/liam/liam

<a href="http://opensource.org/licenses/mit-license">MIT</a> permitted



<a name="set-function-name"></a>
### set-function-name v2.0.2
#### 

##### Paths
* /home/runner/work/liam/liam

<a href="http://opensource.org/licenses/mit-license">MIT</a> permitted



<a name="set-proto"></a>
### set-proto v1.0.0
#### 

##### Paths
* /home/runner/work/liam/liam

<a href="http://opensource.org/licenses/mit-license">MIT</a> permitted



<a name="sharp"></a>
### sharp v0.33.5
#### 

##### Paths
* /home/runner/work/liam/liam

<a href="http://www.apache.org/licenses/LICENSE-2.0.txt">Apache 2.0</a> permitted



<a name="shebang-command"></a>
### shebang-command v2.0.0
#### 

##### Paths
* /home/runner/work/liam/liam

<a href="http://opensource.org/licenses/mit-license">MIT</a> permitted



<a name="shebang-regex"></a>
### shebang-regex v3.0.0
#### 

##### Paths
* /home/runner/work/liam/liam

<a href="http://opensource.org/licenses/mit-license">MIT</a> permitted



<a name="shiki"></a>
### shiki v3.1.0
#### 

##### Paths
* /home/runner/work/liam/liam

<a href="http://opensource.org/licenses/mit-license">MIT</a> permitted



<a name="shimmer"></a>
### shimmer v1.2.1
#### 

##### Paths
* /home/runner/work/liam/liam

<a href="http://opensource.org/licenses/bsd-license">Simplified BSD</a> permitted



<a name="side-channel"></a>
### side-channel v1.1.0
#### 

##### Paths
* /home/runner/work/liam/liam

<a href="http://opensource.org/licenses/mit-license">MIT</a> permitted



<a name="side-channel-list"></a>
### side-channel-list v1.0.0
#### 

##### Paths
* /home/runner/work/liam/liam

<a href="http://opensource.org/licenses/mit-license">MIT</a> permitted



<a name="side-channel-map"></a>
### side-channel-map v1.0.1
#### 

##### Paths
* /home/runner/work/liam/liam

<a href="http://opensource.org/licenses/mit-license">MIT</a> permitted



<a name="side-channel-weakmap"></a>
### side-channel-weakmap v1.0.2
#### 

##### Paths
* /home/runner/work/liam/liam

<a href="http://opensource.org/licenses/mit-license">MIT</a> permitted



<a name="siginfo"></a>
### siginfo v2.0.0
#### 

##### Paths
* /home/runner/work/liam/liam

<a href="http://en.wikipedia.org/wiki/ISC_license">ISC</a> permitted



<a name="signal-exit"></a>
### signal-exit v3.0.7
#### 

##### Paths
* /home/runner/work/liam/liam

<a href="http://en.wikipedia.org/wiki/ISC_license">ISC</a> permitted



<a name="simple-swizzle"></a>
### simple-swizzle v0.2.2
#### 

##### Paths
* /home/runner/work/liam/liam

<a href="http://opensource.org/licenses/mit-license">MIT</a> permitted



<a name="sisteransi"></a>
### sisteransi v1.0.5
#### 

##### Paths
* /home/runner/work/liam/liam

<a href="http://opensource.org/licenses/mit-license">MIT</a> permitted



<a name="slash"></a>
### slash v2.0.0
#### 

##### Paths
* /home/runner/work/liam/liam

<a href="http://opensource.org/licenses/mit-license">MIT</a> permitted



<a name="smart-buffer"></a>
### smart-buffer v4.2.0
#### 

##### Paths
* /home/runner/work/liam/liam

<a href="http://opensource.org/licenses/mit-license">MIT</a> permitted



<a name="snake-case"></a>
### snake-case v2.1.0
#### 

##### Paths
* /home/runner/work/liam/liam

<a href="http://opensource.org/licenses/mit-license">MIT</a> permitted



<a name="socks"></a>
### socks v2.8.4
#### 

##### Paths
* /home/runner/work/liam/liam

<a href="http://opensource.org/licenses/mit-license">MIT</a> permitted



<a name="socks-proxy-agent"></a>
### socks-proxy-agent v8.0.5
#### 

##### Paths
* /home/runner/work/liam/liam

<a href="http://opensource.org/licenses/mit-license">MIT</a> permitted



<a name="source-map"></a>
### source-map v0.6.1
#### 

##### Paths
* /home/runner/work/liam/liam

<a href="http://opensource.org/licenses/BSD-3-Clause">New BSD</a> permitted



<a name="source-map-js"></a>
### source-map-js v1.2.1
#### 

##### Paths
* /home/runner/work/liam/liam

<a href="http://opensource.org/licenses/BSD-3-Clause">New BSD</a> permitted



<a name="source-map-support"></a>
### source-map-support v0.5.21
#### 

##### Paths
* /home/runner/work/liam/liam

<a href="http://opensource.org/licenses/mit-license">MIT</a> permitted



<a name="space-separated-tokens"></a>
### space-separated-tokens v2.0.2
#### 

##### Paths
* /home/runner/work/liam/liam

<a href="http://opensource.org/licenses/mit-license">MIT</a> permitted



<a name="spawndamnit"></a>
### spawndamnit v3.0.1
#### 

##### Paths
* /home/runner/work/liam/liam

Unknown manually approved

>Its license is MIT, but it is mis-detected as a "SEE LICENSE IN LICENSE" license. See https://github.com/jamiebuilds/spawndamnit/pull/11

><cite> OSPO @masutaka 2024-11-29</cite>



<a name="sprintf-js"></a>
### sprintf-js v1.0.3
#### 

##### Paths
* /home/runner/work/liam/liam

<a href="http://opensource.org/licenses/BSD-3-Clause">New BSD</a> permitted



<a name="stable-hash"></a>
### stable-hash v0.0.4
#### 

##### Paths
* /home/runner/work/liam/liam

<a href="http://opensource.org/licenses/mit-license">MIT</a> permitted



<a name="stackback"></a>
### stackback v0.0.2
#### 

##### Paths
* /home/runner/work/liam/liam

<a href="http://opensource.org/licenses/mit-license">MIT</a> permitted



<a name="stacktrace-parser"></a>
### stacktrace-parser v0.1.11
#### 

##### Paths
* /home/runner/work/liam/liam

<a href="http://opensource.org/licenses/mit-license">MIT</a> permitted



<a name="std-env"></a>
### std-env v3.8.1
#### 

##### Paths
* /home/runner/work/liam/liam

<a href="http://opensource.org/licenses/mit-license">MIT</a> permitted



<a name="stdin-discarder"></a>
### stdin-discarder v0.2.2
#### 

##### Paths
* /home/runner/work/liam/liam

<a href="http://opensource.org/licenses/mit-license">MIT</a> permitted



<a name="storybook"></a>
### storybook v8.6.4
#### 

##### Paths
* /home/runner/work/liam/liam

<a href="http://opensource.org/licenses/mit-license">MIT</a> permitted



<a name="stream"></a>
### stream v0.0.3
#### 

##### Paths
* /home/runner/work/liam/liam

<a href="http://opensource.org/licenses/mit-license">MIT</a> permitted



<a name="streamsearch"></a>
### streamsearch v1.1.0
#### 

##### Paths
* /home/runner/work/liam/liam

<a href="http://opensource.org/licenses/mit-license">MIT</a> permitted



<a name="string-width"></a>
### string-width v4.2.3
#### 

##### Paths
* /home/runner/work/liam/liam

<a href="http://opensource.org/licenses/mit-license">MIT</a> permitted



<a name="string.prototype.includes"></a>
### string.prototype.includes v2.0.1
#### 

##### Paths
* /home/runner/work/liam/liam

<a href="http://opensource.org/licenses/mit-license">MIT</a> permitted



<a name="string.prototype.matchall"></a>
### string.prototype.matchall v4.0.12
#### 

##### Paths
* /home/runner/work/liam/liam

<a href="http://opensource.org/licenses/mit-license">MIT</a> permitted



<a name="string.prototype.repeat"></a>
### string.prototype.repeat v1.0.0
#### 

##### Paths
* /home/runner/work/liam/liam

<a href="http://opensource.org/licenses/mit-license">MIT</a> permitted



<a name="string.prototype.trim"></a>
### string.prototype.trim v1.2.10
#### 

##### Paths
* /home/runner/work/liam/liam

<a href="http://opensource.org/licenses/mit-license">MIT</a> permitted



<a name="string.prototype.trimend"></a>
### string.prototype.trimend v1.0.9
#### 

##### Paths
* /home/runner/work/liam/liam

<a href="http://opensource.org/licenses/mit-license">MIT</a> permitted



<a name="string.prototype.trimstart"></a>
### string.prototype.trimstart v1.0.8
#### 

##### Paths
* /home/runner/work/liam/liam

<a href="http://opensource.org/licenses/mit-license">MIT</a> permitted



<a name="string_decoder"></a>
### string_decoder v1.3.0
#### 

##### Paths
* /home/runner/work/liam/liam

<a href="http://opensource.org/licenses/mit-license">MIT</a> permitted



<a name="stringify-entities"></a>
### stringify-entities v4.0.4
#### 

##### Paths
* /home/runner/work/liam/liam

<a href="http://opensource.org/licenses/mit-license">MIT</a> permitted



<a name="strip-ansi"></a>
### strip-ansi v6.0.1
#### 

##### Paths
* /home/runner/work/liam/liam

<a href="http://opensource.org/licenses/mit-license">MIT</a> permitted



<a name="strip-bom"></a>
### strip-bom v3.0.0
#### 

##### Paths
* /home/runner/work/liam/liam

<a href="http://opensource.org/licenses/mit-license">MIT</a> permitted



<a name="strip-bom-string"></a>
### strip-bom-string v1.0.0
#### 

##### Paths
* /home/runner/work/liam/liam

<a href="http://opensource.org/licenses/mit-license">MIT</a> permitted



<a name="strip-final-newline"></a>
### strip-final-newline v2.0.0
#### 

##### Paths
* /home/runner/work/liam/liam

<a href="http://opensource.org/licenses/mit-license">MIT</a> permitted



<a name="strip-json-comments"></a>
### strip-json-comments v2.0.1
#### 

##### Paths
* /home/runner/work/liam/liam

<a href="http://opensource.org/licenses/mit-license">MIT</a> permitted



<a name="style-dictionary"></a>
### style-dictionary v4.1.3
#### 

##### Paths
* /home/runner/work/liam/liam

<a href="http://www.apache.org/licenses/LICENSE-2.0.txt">Apache 2.0</a> permitted



<a name="style-to-js"></a>
### style-to-js v1.1.16
#### 

##### Paths
* /home/runner/work/liam/liam

<a href="http://opensource.org/licenses/mit-license">MIT</a> permitted



<a name="style-to-object"></a>
### style-to-object v1.0.8
#### 

##### Paths
* /home/runner/work/liam/liam

<a href="http://opensource.org/licenses/mit-license">MIT</a> permitted



<a name="styled-jsx"></a>
### styled-jsx v5.1.6
#### 

##### Paths
* /home/runner/work/liam/liam

<a href="http://opensource.org/licenses/mit-license">MIT</a> permitted



<a name="supabase"></a>
### supabase v2.15.8
#### 

##### Paths
* /home/runner/work/liam/liam

<a href="http://opensource.org/licenses/mit-license">MIT</a> permitted



<a name="superagent"></a>
### superagent v7.1.6
#### 

##### Paths
* /home/runner/work/liam/liam

<a href="http://opensource.org/licenses/mit-license">MIT</a> permitted



<a name="supports-color"></a>
### supports-color v5.5.0
#### 

##### Paths
* /home/runner/work/liam/liam

<a href="http://opensource.org/licenses/mit-license">MIT</a> permitted



<a name="supports-preserve-symlinks-flag"></a>
### supports-preserve-symlinks-flag v1.0.0
#### 

##### Paths
* /home/runner/work/liam/liam

<a href="http://opensource.org/licenses/mit-license">MIT</a> permitted



<a name="swap-case"></a>
### swap-case v1.1.2
#### 

##### Paths
* /home/runner/work/liam/liam

<a href="http://opensource.org/licenses/mit-license">MIT</a> permitted



<a name="syncpack"></a>
### syncpack v13.0.0
#### 

##### Paths
* /home/runner/work/liam/liam

<a href="http://opensource.org/licenses/mit-license">MIT</a> permitted



<a name="tailwind-merge"></a>
### tailwind-merge v2.5.4
#### 

##### Paths
* /home/runner/work/liam/liam

<a href="http://opensource.org/licenses/mit-license">MIT</a> permitted



<a name="tailwind-variants"></a>
### tailwind-variants v0.3.0
#### 

##### Paths
* /home/runner/work/liam/liam

<a href="http://opensource.org/licenses/mit-license">MIT</a> permitted



<a name="tailwindcss"></a>
### tailwindcss v4.0.11
#### 

##### Paths
* /home/runner/work/liam/liam

<a href="http://opensource.org/licenses/mit-license">MIT</a> permitted



<a name="tapable"></a>
### tapable v2.2.1
#### 

##### Paths
* /home/runner/work/liam/liam

<a href="http://opensource.org/licenses/mit-license">MIT</a> permitted



<a name="tar"></a>
### tar v7.4.3
#### 

##### Paths
* /home/runner/work/liam/liam

<a href="http://en.wikipedia.org/wiki/ISC_license">ISC</a> permitted



<a name="term-size"></a>
### term-size v2.2.1
#### 

##### Paths
* /home/runner/work/liam/liam

<a href="http://opensource.org/licenses/mit-license">MIT</a> permitted



<a name="terser"></a>
### terser v5.39.0
#### 

##### Paths
* /home/runner/work/liam/liam

<a href="http://opensource.org/licenses/bsd-license">Simplified BSD</a> permitted



<a name="terser-webpack-plugin"></a>
### terser-webpack-plugin v5.3.14
#### 

##### Paths
* /home/runner/work/liam/liam

<a href="http://opensource.org/licenses/mit-license">MIT</a> permitted



<a name="text-table"></a>
### text-table v0.2.0
#### 

##### Paths
* /home/runner/work/liam/liam

<a href="http://opensource.org/licenses/mit-license">MIT</a> permitted



<a name="thingies"></a>
### thingies v1.21.0
#### 

##### Paths
* /home/runner/work/liam/liam

<a href="https://unlicense.org/">The Unlicense</a> permitted



<a name="third-party-capital"></a>
### third-party-capital v1.0.20
#### 

##### Paths
* /home/runner/work/liam/liam

<a href="http://en.wikipedia.org/wiki/ISC_license">ISC</a> permitted



<a name="through"></a>
### through v2.3.8
#### 

##### Paths
* /home/runner/work/liam/liam

<a href="http://opensource.org/licenses/mit-license">MIT</a> permitted



<a name="tightrope"></a>
### tightrope v0.2.0
#### 

##### Paths
* /home/runner/work/liam/liam

<a href="http://opensource.org/licenses/mit-license">MIT</a> permitted



<a name="tiny-invariant"></a>
### tiny-invariant v1.3.3
#### 

##### Paths
* /home/runner/work/liam/liam

<a href="http://opensource.org/licenses/mit-license">MIT</a> permitted



<a name="tinybench"></a>
### tinybench v2.9.0
#### 

##### Paths
* /home/runner/work/liam/liam

<a href="http://opensource.org/licenses/mit-license">MIT</a> permitted



<a name="tinycolor2"></a>
### tinycolor2 v1.6.0
#### 

##### Paths
* /home/runner/work/liam/liam

<a href="http://opensource.org/licenses/mit-license">MIT</a> permitted



<a name="tinyexec"></a>
### tinyexec v0.3.2
#### 

##### Paths
* /home/runner/work/liam/liam

<a href="http://opensource.org/licenses/mit-license">MIT</a> permitted



<a name="tinyglobby"></a>
### tinyglobby v0.2.12
#### 

##### Paths
* /home/runner/work/liam/liam

<a href="http://opensource.org/licenses/mit-license">MIT</a> permitted



<a name="tinygradient"></a>
### tinygradient v1.1.5
#### 

##### Paths
* /home/runner/work/liam/liam

<a href="http://opensource.org/licenses/mit-license">MIT</a> permitted



<a name="tinypool"></a>
### tinypool v1.0.2
#### 

##### Paths
* /home/runner/work/liam/liam

<a href="http://opensource.org/licenses/mit-license">MIT</a> permitted



<a name="tinyrainbow"></a>
### tinyrainbow v2.0.0
#### 

##### Paths
* /home/runner/work/liam/liam

<a href="http://opensource.org/licenses/mit-license">MIT</a> permitted



<a name="tinyspy"></a>
### tinyspy v3.0.2
#### 

##### Paths
* /home/runner/work/liam/liam

<a href="http://opensource.org/licenses/mit-license">MIT</a> permitted



<a name="title-case"></a>
### title-case v2.1.1
#### 

##### Paths
* /home/runner/work/liam/liam

<a href="http://opensource.org/licenses/mit-license">MIT</a> permitted



<a name="tmp"></a>
### tmp v0.0.33
#### 

##### Paths
* /home/runner/work/liam/liam

<a href="http://opensource.org/licenses/mit-license">MIT</a> permitted



<a name="to-regex-range"></a>
### to-regex-range v5.0.1
#### 

##### Paths
* /home/runner/work/liam/liam

<a href="http://opensource.org/licenses/mit-license">MIT</a> permitted



<a name="tr46"></a>
### tr46 v0.0.3
#### 

##### Paths
* /home/runner/work/liam/liam

<a href="http://opensource.org/licenses/mit-license">MIT</a> permitted



<a name="tree-dump"></a>
### tree-dump v1.0.2
#### 

##### Paths
* /home/runner/work/liam/liam

<a href="http://www.apache.org/licenses/LICENSE-2.0.txt">Apache 2.0</a> permitted



<a name="trim-lines"></a>
### trim-lines v3.0.1
#### 

##### Paths
* /home/runner/work/liam/liam

<a href="http://opensource.org/licenses/mit-license">MIT</a> permitted



<a name="trough"></a>
### trough v2.2.0
#### 

##### Paths
* /home/runner/work/liam/liam

<a href="http://opensource.org/licenses/mit-license">MIT</a> permitted



<a name="ts-api-utils"></a>
### ts-api-utils v2.0.1
#### 

##### Paths
* /home/runner/work/liam/liam

<a href="http://opensource.org/licenses/mit-license">MIT</a> permitted



<a name="ts-dedent"></a>
### ts-dedent v2.2.0
#### 

##### Paths
* /home/runner/work/liam/liam

<a href="http://opensource.org/licenses/mit-license">MIT</a> permitted



<a name="ts-node"></a>
### ts-node v10.9.2
#### 

##### Paths
* /home/runner/work/liam/liam

<a href="http://opensource.org/licenses/mit-license">MIT</a> permitted



<a name="ts-pattern"></a>
### ts-pattern v5.4.0
#### 

##### Paths
* /home/runner/work/liam/liam

<a href="http://opensource.org/licenses/mit-license">MIT</a> permitted



<a name="ts-toolbelt"></a>
### ts-toolbelt v9.6.0
#### 

##### Paths
* /home/runner/work/liam/liam

<a href="http://www.apache.org/licenses/LICENSE-2.0.txt">Apache 2.0</a> permitted



<a name="tsconfck"></a>
### tsconfck v3.1.5
#### 

##### Paths
* /home/runner/work/liam/liam

<a href="http://opensource.org/licenses/mit-license">MIT</a> permitted



<a name="tsconfig-paths"></a>
### tsconfig-paths v3.15.0
#### 

##### Paths
* /home/runner/work/liam/liam

<a href="http://opensource.org/licenses/mit-license">MIT</a> permitted



<a name="tslib"></a>
### tslib v1.14.1
#### 

##### Paths
* /home/runner/work/liam/liam

<a href="https://opensource.org/licenses/0BSD">BSD Zero Clause License</a> permitted



<a name="turbo"></a>
### turbo v2.1.2
#### 

##### Paths
* /home/runner/work/liam/liam

<a href="http://opensource.org/licenses/mit-license">MIT</a> permitted



<a name="turbo-linux-64"></a>
### turbo-linux-64 v2.1.2
#### 

##### Paths
* /home/runner/work/liam/liam

<a href="http://opensource.org/licenses/mit-license">MIT</a> permitted



<a name="type-check"></a>
### type-check v0.4.0
#### 

##### Paths
* /home/runner/work/liam/liam

<a href="http://opensource.org/licenses/mit-license">MIT</a> permitted



<a name="type-fest"></a>
### type-fest v0.7.1
#### 

##### Paths
* /home/runner/work/liam/liam

(MIT OR CC0-1.0) permitted



<a name="typed-array-buffer"></a>
### typed-array-buffer v1.0.3
#### 

##### Paths
* /home/runner/work/liam/liam

<a href="http://opensource.org/licenses/mit-license">MIT</a> permitted



<a name="typed-array-byte-length"></a>
### typed-array-byte-length v1.0.3
#### 

##### Paths
* /home/runner/work/liam/liam

<a href="http://opensource.org/licenses/mit-license">MIT</a> permitted



<a name="typed-array-byte-offset"></a>
### typed-array-byte-offset v1.0.4
#### 

##### Paths
* /home/runner/work/liam/liam

<a href="http://opensource.org/licenses/mit-license">MIT</a> permitted



<a name="typed-array-length"></a>
### typed-array-length v1.0.7
#### 

##### Paths
* /home/runner/work/liam/liam

<a href="http://opensource.org/licenses/mit-license">MIT</a> permitted



<a name="typed-css-modules"></a>
### typed-css-modules v0.9.1
#### 

##### Paths
* /home/runner/work/liam/liam

<a href="http://opensource.org/licenses/mit-license">MIT</a> permitted



<a name="typescript"></a>
### typescript v5.8.2
#### 

##### Paths
* /home/runner/work/liam/liam

<a href="http://www.apache.org/licenses/LICENSE-2.0.txt">Apache 2.0</a> permitted



<a name="uglify-js"></a>
### uglify-js v3.19.3
#### 

##### Paths
* /home/runner/work/liam/liam

<a href="http://opensource.org/licenses/bsd-license">Simplified BSD</a> permitted



<a name="unbox-primitive"></a>
### unbox-primitive v1.1.0
#### 

##### Paths
* /home/runner/work/liam/liam

<a href="http://opensource.org/licenses/mit-license">MIT</a> permitted



<a name="undici"></a>
### undici v6.21.1
#### 

##### Paths
* /home/runner/work/liam/liam

<a href="http://opensource.org/licenses/mit-license">MIT</a> permitted



<a name="undici-types"></a>
### undici-types v6.19.8
#### 

##### Paths
* /home/runner/work/liam/liam

<a href="http://opensource.org/licenses/mit-license">MIT</a> permitted



<a name="unicorn-magic"></a>
### unicorn-magic v0.1.0
#### 

##### Paths
* /home/runner/work/liam/liam

<a href="http://opensource.org/licenses/mit-license">MIT</a> permitted



<a name="unified"></a>
### unified v11.0.5
#### 

##### Paths
* /home/runner/work/liam/liam

<a href="http://opensource.org/licenses/mit-license">MIT</a> permitted



<a name="unist-util-is"></a>
### unist-util-is v6.0.0
#### 

##### Paths
* /home/runner/work/liam/liam

<a href="http://opensource.org/licenses/mit-license">MIT</a> permitted



<a name="unist-util-position"></a>
### unist-util-position v5.0.0
#### 

##### Paths
* /home/runner/work/liam/liam

<a href="http://opensource.org/licenses/mit-license">MIT</a> permitted



<a name="unist-util-position-from-estree"></a>
### unist-util-position-from-estree v2.0.0
#### 

##### Paths
* /home/runner/work/liam/liam

<a href="http://opensource.org/licenses/mit-license">MIT</a> permitted



<a name="unist-util-stringify-position"></a>
### unist-util-stringify-position v4.0.0
#### 

##### Paths
* /home/runner/work/liam/liam

<a href="http://opensource.org/licenses/mit-license">MIT</a> permitted



<a name="unist-util-visit"></a>
### unist-util-visit v5.0.0
#### 

##### Paths
* /home/runner/work/liam/liam

<a href="http://opensource.org/licenses/mit-license">MIT</a> permitted



<a name="unist-util-visit-parents"></a>
### unist-util-visit-parents v6.0.1
#### 

##### Paths
* /home/runner/work/liam/liam

<a href="http://opensource.org/licenses/mit-license">MIT</a> permitted



<a name="universal-github-app-jwt"></a>
### universal-github-app-jwt v1.2.0
#### 

##### Paths
* /home/runner/work/liam/liam

<a href="http://opensource.org/licenses/mit-license">MIT</a> permitted



<a name="universal-user-agent"></a>
### universal-user-agent v6.0.1
#### 

##### Paths
* /home/runner/work/liam/liam

<a href="http://en.wikipedia.org/wiki/ISC_license">ISC</a> permitted



<a name="universalify"></a>
### universalify v0.1.2
#### 

##### Paths
* /home/runner/work/liam/liam

<a href="http://opensource.org/licenses/mit-license">MIT</a> permitted



<a name="unplugin"></a>
### unplugin v1.0.1
#### 

##### Paths
* /home/runner/work/liam/liam

<a href="http://opensource.org/licenses/mit-license">MIT</a> permitted



<a name="update-browserslist-db"></a>
### update-browserslist-db v1.1.2
#### 

##### Paths
* /home/runner/work/liam/liam

<a href="http://opensource.org/licenses/mit-license">MIT</a> permitted



<a name="update-check"></a>
### update-check v1.5.4
#### 

##### Paths
* /home/runner/work/liam/liam

<a href="http://opensource.org/licenses/mit-license">MIT</a> permitted



<a name="upper-case"></a>
### upper-case v1.1.3
#### 

##### Paths
* /home/runner/work/liam/liam

<a href="http://opensource.org/licenses/mit-license">MIT</a> permitted



<a name="upper-case-first"></a>
### upper-case-first v1.1.2
#### 

##### Paths
* /home/runner/work/liam/liam

<a href="http://opensource.org/licenses/mit-license">MIT</a> permitted



<a name="uri-js"></a>
### uri-js v4.4.1
#### 

##### Paths
* /home/runner/work/liam/liam

<a href="http://opensource.org/licenses/bsd-license">Simplified BSD</a> permitted



<a name="url"></a>
### url v0.11.4
#### 

##### Paths
* /home/runner/work/liam/liam

<a href="http://opensource.org/licenses/mit-license">MIT</a> permitted



<a name="use-callback-ref"></a>
### use-callback-ref v1.3.3
#### 

##### Paths
* /home/runner/work/liam/liam

<a href="http://opensource.org/licenses/mit-license">MIT</a> permitted



<a name="use-sidecar"></a>
### use-sidecar v1.1.3
#### 

##### Paths
* /home/runner/work/liam/liam

<a href="http://opensource.org/licenses/mit-license">MIT</a> permitted



<a name="use-sync-external-store"></a>
### use-sync-external-store v1.4.0
#### 

##### Paths
* /home/runner/work/liam/liam

<a href="http://opensource.org/licenses/mit-license">MIT</a> permitted



<a name="util"></a>
### util v0.10.4
#### 

##### Paths
* /home/runner/work/liam/liam

<a href="http://opensource.org/licenses/mit-license">MIT</a> permitted



<a name="util-deprecate"></a>
### util-deprecate v1.0.2
#### 

##### Paths
* /home/runner/work/liam/liam

<a href="http://opensource.org/licenses/mit-license">MIT</a> permitted



<a name="uuid"></a>
### uuid v9.0.1
#### 

##### Paths
* /home/runner/work/liam/liam

<a href="http://opensource.org/licenses/mit-license">MIT</a> permitted



<a name="v8-compile-cache-lib"></a>
### v8-compile-cache-lib v3.0.1
#### 

##### Paths
* /home/runner/work/liam/liam

<a href="http://opensource.org/licenses/mit-license">MIT</a> permitted



<a name="valibot"></a>
### valibot v1.0.0-rc.3
#### 

##### Paths
* /home/runner/work/liam/liam

<a href="http://opensource.org/licenses/mit-license">MIT</a> permitted



<a name="validate-npm-package-name"></a>
### validate-npm-package-name v5.0.1
#### 

##### Paths
* /home/runner/work/liam/liam

<a href="http://en.wikipedia.org/wiki/ISC_license">ISC</a> permitted



<a name="valtio"></a>
### valtio v2.1.2
#### 

##### Paths
* /home/runner/work/liam/liam

<a href="http://opensource.org/licenses/mit-license">MIT</a> permitted



<a name="vaul"></a>
### vaul v1.1.1
#### 

##### Paths
* /home/runner/work/liam/liam

<a href="http://opensource.org/licenses/mit-license">MIT</a> permitted



<a name="vfile"></a>
### vfile v6.0.3
#### 

##### Paths
* /home/runner/work/liam/liam

<a href="http://opensource.org/licenses/mit-license">MIT</a> permitted



<a name="vfile-message"></a>
### vfile-message v4.0.2
#### 

##### Paths
* /home/runner/work/liam/liam

<a href="http://opensource.org/licenses/mit-license">MIT</a> permitted



<a name="vite"></a>
### vite v6.2.1
#### 

##### Paths
* /home/runner/work/liam/liam

<a href="http://opensource.org/licenses/mit-license">MIT</a> permitted



<a name="vite-node"></a>
### vite-node v3.0.8
#### 

##### Paths
* /home/runner/work/liam/liam

<a href="http://opensource.org/licenses/mit-license">MIT</a> permitted



<a name="vite-tsconfig-paths"></a>
### vite-tsconfig-paths v5.1.3
#### 

##### Paths
* /home/runner/work/liam/liam

<a href="http://opensource.org/licenses/mit-license">MIT</a> permitted



<a name="vitest"></a>
### vitest v3.0.8
#### 

##### Paths
* /home/runner/work/liam/liam

<a href="http://opensource.org/licenses/mit-license">MIT</a> permitted



<a name="watchpack"></a>
### watchpack v2.4.2
#### 

##### Paths
* /home/runner/work/liam/liam

<a href="http://opensource.org/licenses/mit-license">MIT</a> permitted



<a name="wcwidth"></a>
### wcwidth v1.0.1
#### 

##### Paths
* /home/runner/work/liam/liam

<a href="http://opensource.org/licenses/mit-license">MIT</a> permitted



<a name="web-streams-polyfill"></a>
### web-streams-polyfill v3.3.3
#### 

##### Paths
* /home/runner/work/liam/liam

<a href="http://opensource.org/licenses/mit-license">MIT</a> permitted



<a name="webidl-conversions"></a>
### webidl-conversions v3.0.1
#### 

##### Paths
* /home/runner/work/liam/liam

<a href="http://opensource.org/licenses/bsd-license">Simplified BSD</a> permitted



<a name="webpack"></a>
### webpack v5.98.0
#### 

##### Paths
* /home/runner/work/liam/liam

<a href="http://opensource.org/licenses/mit-license">MIT</a> permitted



<a name="webpack-sources"></a>
### webpack-sources v3.2.3
#### 

##### Paths
* /home/runner/work/liam/liam

<a href="http://opensource.org/licenses/mit-license">MIT</a> permitted



<a name="webpack-virtual-modules"></a>
### webpack-virtual-modules v0.5.0
#### 

##### Paths
* /home/runner/work/liam/liam

<a href="http://opensource.org/licenses/mit-license">MIT</a> permitted



<a name="whatwg-encoding"></a>
### whatwg-encoding v3.1.1
#### 

##### Paths
* /home/runner/work/liam/liam

<a href="http://opensource.org/licenses/mit-license">MIT</a> permitted



<a name="whatwg-mimetype"></a>
### whatwg-mimetype v4.0.0
#### 

##### Paths
* /home/runner/work/liam/liam

<a href="http://opensource.org/licenses/mit-license">MIT</a> permitted



<a name="whatwg-url"></a>
### whatwg-url v5.0.0
#### 

##### Paths
* /home/runner/work/liam/liam

<a href="http://opensource.org/licenses/mit-license">MIT</a> permitted



<a name="which"></a>
### which v2.0.2
#### 

##### Paths
* /home/runner/work/liam/liam

<a href="http://en.wikipedia.org/wiki/ISC_license">ISC</a> permitted



<a name="which-boxed-primitive"></a>
### which-boxed-primitive v1.1.1
#### 

##### Paths
* /home/runner/work/liam/liam

<a href="http://opensource.org/licenses/mit-license">MIT</a> permitted



<a name="which-builtin-type"></a>
### which-builtin-type v1.2.1
#### 

##### Paths
* /home/runner/work/liam/liam

<a href="http://opensource.org/licenses/mit-license">MIT</a> permitted



<a name="which-collection"></a>
### which-collection v1.0.2
#### 

##### Paths
* /home/runner/work/liam/liam

<a href="http://opensource.org/licenses/mit-license">MIT</a> permitted



<a name="which-typed-array"></a>
### which-typed-array v1.1.18
#### 

##### Paths
* /home/runner/work/liam/liam

<a href="http://opensource.org/licenses/mit-license">MIT</a> permitted



<a name="why-is-node-running"></a>
### why-is-node-running v2.3.0
#### 

##### Paths
* /home/runner/work/liam/liam

<a href="http://opensource.org/licenses/mit-license">MIT</a> permitted



<a name="word-wrap"></a>
### word-wrap v1.2.5
#### 

##### Paths
* /home/runner/work/liam/liam

<a href="http://opensource.org/licenses/mit-license">MIT</a> permitted



<a name="wordwrap"></a>
### wordwrap v1.0.0
#### 

##### Paths
* /home/runner/work/liam/liam

<a href="http://opensource.org/licenses/mit-license">MIT</a> permitted



<a name="wrap-ansi"></a>
### wrap-ansi v6.2.0
#### 

##### Paths
* /home/runner/work/liam/liam

<a href="http://opensource.org/licenses/mit-license">MIT</a> permitted



<a name="wrappy"></a>
### wrappy v1.0.2
#### 

##### Paths
* /home/runner/work/liam/liam

<a href="http://en.wikipedia.org/wiki/ISC_license">ISC</a> permitted



<a name="write-file-atomic"></a>
### write-file-atomic v6.0.0
#### 

##### Paths
* /home/runner/work/liam/liam

<a href="http://en.wikipedia.org/wiki/ISC_license">ISC</a> permitted



<a name="ws"></a>
### ws v8.18.1
#### 

##### Paths
* /home/runner/work/liam/liam

<a href="http://opensource.org/licenses/mit-license">MIT</a> permitted



<a name="xtend"></a>
### xtend v4.0.2
#### 

##### Paths
* /home/runner/work/liam/liam

<a href="http://opensource.org/licenses/mit-license">MIT</a> permitted



<a name="y18n"></a>
### y18n v5.0.8
#### 

##### Paths
* /home/runner/work/liam/liam

<a href="http://en.wikipedia.org/wiki/ISC_license">ISC</a> permitted



<a name="yallist"></a>
### yallist v3.1.1
#### 

##### Paths
* /home/runner/work/liam/liam

<a href="http://en.wikipedia.org/wiki/ISC_license">ISC</a> permitted



<a name="yallist"></a>
### yallist v5.0.0
#### 

##### Paths
* /home/runner/work/liam/liam

BlueOak-1.0.0 permitted



<a name="yaml"></a>
### yaml v2.7.0
#### 

##### Paths
* /home/runner/work/liam/liam

<a href="http://en.wikipedia.org/wiki/ISC_license">ISC</a> permitted



<a name="yargs"></a>
### yargs v17.7.2
#### 

##### Paths
* /home/runner/work/liam/liam

<a href="http://opensource.org/licenses/mit-license">MIT</a> permitted



<a name="yargs-parser"></a>
### yargs-parser v21.1.1
#### 

##### Paths
* /home/runner/work/liam/liam

<a href="http://en.wikipedia.org/wiki/ISC_license">ISC</a> permitted



<a name="yn"></a>
### yn v3.1.1
#### 

##### Paths
* /home/runner/work/liam/liam

<a href="http://opensource.org/licenses/mit-license">MIT</a> permitted



<a name="yocto-queue"></a>
### yocto-queue v0.1.0
#### 

##### Paths
* /home/runner/work/liam/liam

<a href="http://opensource.org/licenses/mit-license">MIT</a> permitted



<a name="yoctocolors"></a>
### yoctocolors v2.1.1
#### 

##### Paths
* /home/runner/work/liam/liam

<a href="http://opensource.org/licenses/mit-license">MIT</a> permitted



<a name="yoctocolors-cjs"></a>
### yoctocolors-cjs v2.1.2
#### 

##### Paths
* /home/runner/work/liam/liam

<a href="http://opensource.org/licenses/mit-license">MIT</a> permitted



<a name="zod"></a>
### zod v3.24.1
#### 

##### Paths
* /home/runner/work/liam/liam

<a href="http://opensource.org/licenses/mit-license">MIT</a> permitted



<a name="zustand"></a>
### zustand v4.5.6
#### 

##### Paths
* /home/runner/work/liam/liam

<a href="http://opensource.org/licenses/mit-license">MIT</a> permitted



<a name="zwitch"></a>
### zwitch v2.0.4
#### 

##### Paths
* /home/runner/work/liam/liam

<a href="http://opensource.org/licenses/mit-license">MIT</a> permitted

<|MERGE_RESOLUTION|>--- conflicted
+++ resolved
@@ -2,13 +2,8 @@
 
 
 ## Summary
-<<<<<<< HEAD
 * 1019 MIT
 * 84 Apache 2.0
-=======
-* 1003 MIT
-* 82 Apache 2.0
->>>>>>> 0c4c8ea1
 * 73 ISC
 * 25 Simplified BSD
 * 19 New BSD
