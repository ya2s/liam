--- conflicted
+++ resolved
@@ -1,10 +1,6 @@
 # frontend
 
-<<<<<<< HEAD
-As of December  9, 2024 10:05am. 1019 total
-=======
 As of December 10, 2024  2:08am. 1020 total
->>>>>>> e39522f2
 
 ## Summary
 * 887 MIT
@@ -11260,5 +11256,4 @@
 ##### Paths
 * /home/runner/work/liam/liam/frontend
 
-<a href="http://opensource.org/licenses/mit-license">MIT</a> permitted
-
+<a href="http://opensource.org/licenses/mit-license">MIT</a> permitted