--- conflicted
+++ resolved
@@ -20,12 +20,8 @@
   },
   "devDependencies": {
     "@biomejs/biome": "1.9.3",
-<<<<<<< HEAD
-    "@packages/configs": "workspace:*",
     "@pgsql/types": "^15.0.2",
-=======
     "@liam/configs": "workspace:*",
->>>>>>> e3f277ca
     "lodash-es": "^4.17.21",
     "peggy": "^4.1.1",
     "pluralize-esm": "^9.0.5",
