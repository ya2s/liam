{
  "name": "@liam/db-structure",
  "main": "dist/index.js",
  "types": "dist/index.d.ts",
  "type": "module",
  "version": "0.0.1",
  "scripts": {
    "build": "tsc",
    "lint": "conc -c auto pnpm:lint:*",
    "lint:biome": "biome check .",
    "lint:tsc": "tsc --noEmit",
    "fmt": "conc -c auto pnpm:fmt:*",
    "fmt:biome": "biome check --write --unsafe .",
    "test": "vitest --watch=false",
    "gen:parser": "./scripts/generateParser.sh"
  },
  "dependencies": {
<<<<<<< HEAD
    "@pgsql/types": "^15.0.2",
    "lodash.isequal": "^4.5.0",
    "lodash.sortby": "^4.7.0",
    "pgsql-parser": "^13.16.0",
    "pluralize": "^8.0.0",
=======
>>>>>>> 34722b49
    "valibot": "^1.0.0-beta.5"
  },
  "devDependencies": {
    "@biomejs/biome": "1.9.3",
    "@packages/configs": "workspace:*",
    "lodash-es": "^4.17.21",
    "peggy": "^4.1.1",
    "pluralize-esm": "^9.0.5",
    "typescript": "^5",
    "vitest": "^2.1.4"
  }
}<|MERGE_RESOLUTION|>--- conflicted
+++ resolved
@@ -15,14 +15,11 @@
     "gen:parser": "./scripts/generateParser.sh"
   },
   "dependencies": {
-<<<<<<< HEAD
     "@pgsql/types": "^15.0.2",
     "lodash.isequal": "^4.5.0",
     "lodash.sortby": "^4.7.0",
     "pgsql-parser": "^13.16.0",
     "pluralize": "^8.0.0",
-=======
->>>>>>> 34722b49
     "valibot": "^1.0.0-beta.5"
   },
   "devDependencies": {
