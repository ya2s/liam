--- conflicted
+++ resolved
@@ -1,11 +1,6 @@
-<<<<<<< HEAD
-import type { DBStructure } from 'src/schema'
-import { schemaRbConverter, schemaRbParser } from './schemarb'
+import type { DBStructure } from 'src/schema/index.js'
+import { schemaRbConverter, schemaRbParser } from './schemarb/index.js'
 import { postgresConverter, postgresParser } from './sql'
-=======
-import type { DBStructure, Table } from 'src/schema/index.js'
-import * as schemaRbParser from './schemarb/index.js'
->>>>>>> 34722b49
 
 type SupportedFormat = 'schemarb' | 'postgres'
 
@@ -25,13 +20,9 @@
 const selectConverter = (format: SupportedFormat): any => {
   switch (format) {
     case 'schemarb':
-<<<<<<< HEAD
       return schemaRbConverter
     case 'postgres':
       return postgresConverter
-=======
-      return schemaRbParser.parser
->>>>>>> 34722b49
     default:
       throw new Error(`Unsupported format: ${format}`)
   }
