import { PrismaClient } from '@prisma/client'

<<<<<<< HEAD
// export const prisma = new PrismaClient()
export { createServerClient } from '@supabase/ssr'
export type { EmailOtpType } from '@supabase/supabase-js'
=======
export const prisma = new PrismaClient()
>>>>>>> f7911731
<|MERGE_RESOLUTION|>--- conflicted
+++ resolved
@@ -1,9 +1,6 @@
 import { PrismaClient } from '@prisma/client'
 
-<<<<<<< HEAD
-// export const prisma = new PrismaClient()
+export const prisma = new PrismaClient()
+
 export { createServerClient } from '@supabase/ssr'
-export type { EmailOtpType } from '@supabase/supabase-js'
-=======
-export const prisma = new PrismaClient()
->>>>>>> f7911731
+export type { EmailOtpType } from '@supabase/supabase-js'