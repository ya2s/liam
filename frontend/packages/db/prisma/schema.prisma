--- conflicted
+++ resolved
@@ -9,10 +9,10 @@
 }
 
 model Project {
-  id         Int         @id @default(autoincrement())
-  name       String
-  createdAt  DateTime    @default(now())
-  updatedAt  DateTime    @updatedAt
+  id        Int      @id @default(autoincrement())
+  name      String
+  createdAt DateTime @default(now())
+  updatedAt DateTime @updatedAt
   migrations Migration[]
 }
 
@@ -31,18 +31,16 @@
 }
 
 model PullRequest {
-<<<<<<< HEAD
-  id              Int       @id @default(autoincrement())
-  repositoryName  String
-  repositoryOwner String
-  pullNumber      BigInt
-  commentId       BigInt?
-  installationId  BigInt
-  createdAt       DateTime  @default(now())
-  updatedAt       DateTime  @updatedAt
-  migration       Migration?
+  id             Int      @id @default(autoincrement())
+  pullNumber     BigInt
+  commentId      BigInt?
+  createdAt      DateTime @default(now())
+  updatedAt      DateTime @updatedAt
+  migration Migration?
+  repositoryId   Int
+  repository     Repository @relation(fields: [repositoryId], references: [id])
 
-  @@unique([repositoryOwner, repositoryName, pullNumber])
+  @@unique([repositoryId, pullNumber])
 }
 
 model Migration {
@@ -54,16 +52,4 @@
   pullRequest    PullRequest @relation(fields: [pullRequestId], references: [id])
   createdAt       DateTime  @default(now())
   updatedAt       DateTime  @updatedAt
-=======
-  id             Int      @id @default(autoincrement())
-  pullNumber     BigInt
-  commentId      BigInt?
-  createdAt      DateTime @default(now())
-  updatedAt      DateTime @updatedAt
-
-  repositoryId   Int
-  repository     Repository @relation(fields: [repositoryId], references: [id])
-
-  @@unique([repositoryId, pullNumber])
->>>>>>> 6e76d06d
 }