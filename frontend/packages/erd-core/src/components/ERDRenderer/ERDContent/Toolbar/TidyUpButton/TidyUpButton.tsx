import { toolbarActionLogEvent } from '@/features/gtm/utils'
import { useCliVersion } from '@/providers'
import { useUserEditingStore } from '@/stores'
import { IconButton, TidyUpIcon } from '@liam-hq/ui'
import { ToolbarButton } from '@radix-ui/react-toolbar'
import { useReactFlow } from '@xyflow/react'
import { type FC, useCallback } from 'react'
import { useAutoLayout } from '../../useAutoLayout'

export const TidyUpButton: FC = () => {
  const { getNodes } = useReactFlow()
  const { handleLayout } = useAutoLayout()
  const { showMode } = useUserEditingStore()
  const { cliVersion } = useCliVersion()
  const handleClick = useCallback(() => {
    toolbarActionLogEvent({
      element: 'tidyUp',
      showMode,
      cliVer: cliVersion.version,
    })
<<<<<<< HEAD
    handleLayout(getNodes())
  }, [handleLayout, showMode, getNodes])
=======
    handleLayout()
  }, [handleLayout, showMode, cliVersion.version])
>>>>>>> 03b66c37

  return (
    <ToolbarButton asChild>
      <IconButton
        icon={<TidyUpIcon />}
        tooltipContent="Tidy up"
        onClick={handleClick}
      />
    </ToolbarButton>
  )
}<|MERGE_RESOLUTION|>--- conflicted
+++ resolved
@@ -18,13 +18,8 @@
       showMode,
       cliVer: cliVersion.version,
     })
-<<<<<<< HEAD
     handleLayout(getNodes())
-  }, [handleLayout, showMode, getNodes])
-=======
-    handleLayout()
-  }, [handleLayout, showMode, cliVersion.version])
->>>>>>> 03b66c37
+  }, [handleLayout, showMode, getNodes, cliVersion.version])
 
   return (
     <ToolbarButton asChild>
