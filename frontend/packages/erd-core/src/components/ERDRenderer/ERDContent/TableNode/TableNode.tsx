--- conflicted
+++ resolved
@@ -71,8 +71,8 @@
                         />
                       ))}
 
-                    <span className={styles.columnName}>
-                      <span>{column.name}</span>
+                    <span className={styles.columnNameWrapper}>
+                      <span className={styles.columnName}>{column.name}</span>
                       <span className={styles.columnType}>{column.type}</span>
                     </span>
 
@@ -85,7 +85,6 @@
                       />
                     )}
 
-<<<<<<< HEAD
                     {isTarget && (
                       <Handle
                         id={handleId}
@@ -97,14 +96,6 @@
                   </li>
                 )
               })}
-=======
-                  <span className={styles.columnNameWrapper}>
-                    <span className={styles.columnName}>{column.name}</span>
-                    <span className={styles.columnType}>{column.type}</span>
-                  </span>
-                </li>
-              ))}
->>>>>>> 08a05066
             </ul>
           </div>
         </DrawerTrigger>
