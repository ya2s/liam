--- conflicted
+++ resolved
@@ -7,20 +7,14 @@
     "liam": "./dist-cli/bin/cli.js"
   },
   "scripts": {
-<<<<<<< HEAD
     "dev": "pnpm run build:cli && node ./dist-cli/bin/cli.js erd dev --input ./fixtures/input.sql",
     "build": "pnpm run build:cli && node ./dist-cli/bin/cli.js erd build --input ./fixtures/input.sql",
     "preview": "pnpm run build:cli && node ./dist-cli/bin/cli.js erd preview",
     "build:cli": "tsc -p tsconfig.node.json",
-=======
-    "dev": "conc -c auto pnpm:dev:*",
     "dev:app": "vite",
     "dev:css": "tcm src --watch",
     "gen": "conc -c auto pnpm:gen:*",
     "gen:css": "tcm src",
-    "build": "tsc -b && vite build",
-    "preview": "vite preview",
->>>>>>> 9e0ac893
     "lint": "conc -c auto pnpm:lint:*",
     "lint:biome": "biome check .",
     "lint:tsc": "tsc --noEmit",
@@ -29,11 +23,8 @@
   },
   "dependencies": {
     "@liam/erd-core": "workspace:*",
-<<<<<<< HEAD
     "commander": "^12.1.0",
-=======
     "destyle.css": "^4.0.1",
->>>>>>> 9e0ac893
     "react": "^18",
     "react-dom": "^18",
     "vite": "^5.4.10"
@@ -44,12 +35,7 @@
     "@types/react": "^18",
     "@types/react-dom": "^18",
     "@vitejs/plugin-react": "^4.3.3",
-<<<<<<< HEAD
+    "typed-css-modules": "^0.9.1",
     "typescript": "^5"
-=======
-    "typed-css-modules": "^0.9.1",
-    "typescript": "^5",
-    "vite": "^5.4.10"
->>>>>>> 9e0ac893
   }
 }