export * from './Code'
export * from './Heading'
export * from './LinkHeading'
export * from './LinkCard'
export * from './NavNextPost'
export * from './NavPreviousPost'
export * from './TableOfContents'
export * from './PostHero'
<<<<<<< HEAD
export * from './BodyText'
=======
export * from './PostCategories'
>>>>>>> ee1d287c

export * from './PostDetailPage'
export * from './PostListPage'<|MERGE_RESOLUTION|>--- conflicted
+++ resolved
@@ -6,11 +6,8 @@
 export * from './NavPreviousPost'
 export * from './TableOfContents'
 export * from './PostHero'
-<<<<<<< HEAD
 export * from './BodyText'
-=======
 export * from './PostCategories'
->>>>>>> ee1d287c
 
 export * from './PostDetailPage'
 export * from './PostListPage'